--- conflicted
+++ resolved
@@ -12,21 +12,6 @@
         // Products define the executables and libraries produced by a package, and make them visible to other packages.
         .library(name: "web3swift", targets: ["web3swift"]),
     ],
-<<<<<<< HEAD
-  targets: [
-    // Targets are the basic building blocks of a package. A target can define a module or a test suite.
-    // Targets can depend on other targets in this package, and on products in packages which this package depends on.
-    .target(name: "secp256k1"),
-    .target(name: "libscrypt"),
-    .target(
-      name: "web3swift",
-      dependencies: ["BigInt", "secp256k1", "PromiseKit", "Starscream", "CryptoSwift", "libscrypt"],
-      exclude: [
-        ]),
-    .testTarget(
-      name: "web3swiftTests",
-      dependencies: ["web3swift"]),
-=======
     
     dependencies: [
         .package(url: "https://github.com/attaswift/BigInt.git", from: "5.2.0"),
@@ -38,14 +23,14 @@
         // Targets are the basic building blocks of a package. A target can define a module or a test suite.
         // Targets can depend on other targets in this package, and on products in packages which this package depends on.
         .target(name: "secp256k1"),
+        .target(name: "libscrypt"),
         .target(
             name: "web3swift",
-            dependencies: ["BigInt", "secp256k1", "PromiseKit", "Starscream", "CryptoSwift"],
+            dependencies: ["BigInt", "secp256k1", "PromiseKit", "Starscream", "CryptoSwift", "libscrypt"],
             exclude: [
             ]),
         .testTarget(
             name: "web3swiftTests",
             dependencies: ["web3swift"]),
->>>>>>> 8aae5a85
     ]
 )