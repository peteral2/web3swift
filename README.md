![bkx-foundation-github-swift](https://user-images.githubusercontent.com/3356474/34412791-5b58962c-ebf0-11e7-8460-5592b12e6e9d.png)

## Important notices
With the version 0.3.0 API should be less volatile. All public functions should return a [Result](https://github.com/antitypical/Result) instead of `nil` or throwing.

Example is updated for 0.5.0, although please prefer to use tests as an example for your code.

# web3swift

[![Version](https://img.shields.io/cocoapods/v/web3swift.svg?style=flat)](http://cocoapods.org/pods/web3swift)
[![License](https://img.shields.io/cocoapods/l/web3swift.svg?style=flat)](http://cocoapods.org/pods/web3swift)
[![Platform](https://img.shields.io/cocoapods/p/web3swift.svg?style=flat)](http://cocoapods.org/pods/web3swift)
[![support](https://brianmacdonald.github.io/Ethonate/svg/eth-support-blue.svg)](https://brianmacdonald.github.io/Ethonate/address#0x6394b37Cf80A7358b38068f0CA4760ad49983a1B)

- Swift implementation of [web3.js](https://github.com/ethereum/web3.js/) functionality :zap:
- Interaction with remote node via JSON RPC :thought_balloon:
- Smart-contract ABI parsing :book:
  - ABI deconding (V2 is supported with return of structures from public functions. Part of 0.4.22 Solidity compiler)
  - RLP encoding
- Interactions (read/write to Smart contracts) :arrows_counterclockwise:
- Local keystore management (geth compatible)
- Literally following the standarts:
  - [BIP32](https://github.com/bitcoin/bips/blob/master/bip-0032.mediawiki) HD Wallets: Deterministic Wallet
  - [BIP39](https://github.com/bitcoin/bips/blob/master/bip-0039.mediawiki) (Seed phrases)
  - [BIP44](https://github.com/bitcoin/bips/blob/master/bip-0044.mediawiki) (Key generation prefixes)
  - [EIP-155](https://github.com/ethereum/EIPs/blob/master/EIPS/eip-155.md) (Replay attacks protection) *enforced!*


## Check this out

- Private key and transaction were created directly on the iOS device and sent directly to [Infura](https://infura.io) node
- Native API
- Security (as cool as hard wallet! Right out-of-the-box! :box: )

## Design decisions

- Not every JSON RPC function is exposed yet, priority is gives to ones required for mobile devices
- Functionality was focused on serializing and signing transactions locally on device to send raw transaction to Ethereum network
- Requirements for password input on every transactions are indeed a design decision. Interface designers can save user passwords given user's consent
- Public function for private key export is exposed for user convenience, but marked as UNSAFE_ :) Normal workflow takes care of EIP155 compatibility and proper clearing of private key data from memory

### Here it is
[https://rinkeby.etherscan.io/tx/0xc6eca60ecac004a1501a4323a10edb7fa4cd1a0896675f6b51704c84dedad056](https://rinkeby.etherscan.io/tx/0xc6eca60ecac004a1501a4323a10edb7fa4cd1a0896675f6b51704c84dedad056)

```
Transaction
Nonce: 35
Gas price: 5000000000
Gas limit: 21000
To: 0x6394b37Cf80A7358b38068f0CA4760ad49983a1B
Value: 1000000000000000
Data: 0x
v: 43
r: 73059897783840535708732471549376620878882680550447969052675399628060606060727
s: 12280625377431973240236065453692843538037349746280474092545114784968542260859
Intrinsic chainID: Optional(4)
Infered chainID: Optional(4)
sender: Optional(web3swift.EthereumAddress(_address: "0x855adf524273c14b7260a188af0ae30e82e91959"))

["id": 1514485925, "result": 0xc6eca60ecac004a1501a4323a10edb7fa4cd1a0896675f6b51704c84dedad056, "jsonrpc": 2.0]
On Rinkeby TXid = 0xc6eca60ecac004a1501a4323a10edb7fa4cd1a0896675f6b51704c84dedad056
```

## Example

You can try it by yourself by running the example project:

- Clone the repo
- `cd Example/web3swiftExample`
- run `pod install` from the `Example/web3swiftExample` directory.
- `open ./web3swiftExample.xcworkspace`

## Requirements

Web3swift requires Swift 4.1 and iOS 9.0 or macOS 10.13 although we recommend to use the latest iOS and MacOS versions for your own safety. Don't forget to set iOS version in a Podfile, otherwise you get an error if deployment target is less than the latest SDK.

## Communication

<<<<<<< HEAD
- if you **need help**, use [Stack Overflow](https://stackoverflow.com/questions/tagged/web3swift) (tag 'web3swift')
- If you'd like to **ask a general question**, use [Stack Overflow](http://stackoverflow.com/questions/tagged/web3swift).
- If you **found a bug**, [open an issue](https://github.com/BANKEX/web3swift/issues).
- If you **have a feature request**, [open an issue](https://github.com/BANKEX/web3swift/issues).
- If you **want to contribute**, [submit a pull request](https://github.com/BANKEX/web3swift/pulls).

## Installation

### CocoaPods

[CocoaPods](http://cocoapods.org) is a dependency manager for Cocoa projects. You can install it with the following command:

```bash
$ sudo gem install cocoapods
```


To integrate web3swift into your Xcode project using CocoaPods, specify it in your `Podfile`:
=======
web3swift is available through [CocoaPods](http://cocoapods.org). To install
it, simply add the following line to your `Podfile`:
>>>>>>> 5a60dd54

```ruby
source 'https://github.com/CocoaPods/Specs.git'
platform :ios, '9.0'

target '<Your Target Name>' do
    use_frameworks!
    pod 'web3swift', :git => 'https://github.com/BANKEX/web3swift.git'
end
```

Then, run the following command:

```bash
$ pod install
```
## Features

- [x] Create Account
- [x] Import Account
- [x] Sign transictions
- [x] Send transactions, call functions of smart-contracts, estimate gas costs
- [x] Serialize and deserialize transactions and results to native Swift types
- [x] Convenience functions for chain state: block number, gas price
- [x] Check transaction results and get receipt
- [x] Parse event logs for transaction
- [x] Manage user's private keys through encrypted keystore abstractions
- [x] Batched requests in concurrent mode, checks balances of 580 tokens (from the latest MyEtherWallet repo) over 3 seconds

## Usage

Here you can see a few examples of use of our library
### Initializing Ethereum address
```bash
let coldWalletAddress = EthereumAddress("0x6394b37Cf80A7358b38068f0CA4760ad49983a1B")!
let constractAddress = EthereumAddress("0x45245bc59219eeaaf6cd3f382e078a461ff9de7b")!
```
<<<<<<< HEAD
=======

Run `pod install` from the command line
### Current functionality
>>>>>>> 5a60dd54

### Getting gas price
```bash
let web3Main = Web3.InfuraMainnetWeb3()
let gasPriceResult = web3Main.eth.getGasPrice()
guard case .success(let gasPrice) = gasPriceResult else {return}
```
### Setting options
```bash
var options = Web3Options.defaultOptions()
options.gasPrice = gasPrice
options.from = EthereumAddress("0xE6877A4d8806e9A9F12eB2e8561EA6c1db19978d")!
let parameters = [] as [AnyObject]
```

### Getting balance
```bash
guard let bkxBalanceResult = contract.method("balanceOf", parameters: [coldWalletAddress] as [AnyObject], options: options)?.call(options: nil) else {return}
guard case .success(let bkxBalance) = bkxBalanceResult, let bal = bkxBalance["0"] as? BigUInt else {return}
print("BKX token balance = " + String(bal))
```

### Sending ETH
```bash
let web3Rinkeby = Web3.InfuraRinkebyWeb3()

web3Rinkeby.addKeystoreManager(bip32keystoreManager)
options.from = bip32ks?.addresses?.first!
intermediateSend = web3Rinkeby.contract(coldWalletABI, at: coldWalletAddress, abiVersion: 2)!.method(options: options)!
let sendResultBip32 = intermediateSend.send(password: "BANKEXFOUNDATION")
switch sendResultBip32 {
    case .success(let r):
        print(r)
    case .failure(let err):
        print(err)
}
```

### Sending ERC20
```bash
var convenienceTransferOptions = Web3Options.defaultOptions()
convenienceTransferOptions.gasPrice = gasPriceRinkeby
let convenienceTokenTransfer = web3Rinkeby.eth.sendERC20tokensWithNaturalUnits(tokenAddress: EthereumAddress("0xa407dd0cbc9f9d20cdbd557686625e586c85b20a")!, from: (ks?.addresses?.first!)!, to: EthereumAddress("0x6394b37Cf80A7358b38068f0CA4760ad49983a1B")!, amount: "0.0001", options: convenienceTransferOptions)
let gasEstimateResult2 = convenienceTokenTransfer!.estimateGas(options: nil)
guard case .success(let gasEstimate2) = gasEstimateResult2 else {return}
convenienceTransferOptions.gasLimit = gasEstimate2
let convenienceTransferResult = convenienceTokenTransfer!.send(password: "BANKEXFOUNDATION", options: convenienceTransferOptions)
switch convenienceTransferResult {
    case .success(let res):
        print("Token transfer successful")
        print(res)
    case .failure(let error):
        print(error)
}
```

## Global plans
- Full reference `web3js` functionality
- Light Ethereum subprotocol (LES) integration

## [Apps using this library](https://github.com/BANKEX/web3swift/wiki/Apps-using-web3swift) 

If you've used this project in a live app, please let us know!

*If you are using `web3swift` in your app or know of an app that uses it, please add it to [this] (https://github.com/BANKEX/web3swift/wiki/Apps-using-web3swift) list.*

## Special thanks to

- Gnosis team and their library [Bivrost-swift](https://github.com/gnosis/bivrost-swift) for inspiration for the ABI decoding approach
- [Trust iOS Wallet](https://github.com/TrustWallet/trust-wallet-ios) for collaboration and discussion for initial idea
- Official Ethereum and Solidity docs, everything was written from ground truth standards

## Contribution

For the latest version, please check [develop](https://github.com/BANKEX/web3swift/tree/develop) branch.
Changes from this branch will be merged into the [master](https://github.com/BANKEX/web3swift/tree/master) branch at some point.

- If you want to contribute, submit a [pull request](https://github.com/BANKEX/web3swift/pulls) against a development `develop` branch.
- If you found a bug, [open an issue](https://github.com/BANKEX/web3swift/issues).
- If you have a feature request, [open an issue](https://github.com/BANKEX/web3swift/issues).


## Appreciation

When using this pod references to this repo, [BANKEX](http://bankex.com) and [BANKEX Foundation](http://bankexfoundation.org) are appreciated.

## Authors

Alex Vlasov, [@shamatar](https://github.com/shamatar),  av@bankexfoundation.org

Petr Korolev, [@skywinder](https://github.com/skywinder), pk@bankexfoundation.org

## License

web3swift is available under the Apache License 2.0 license. See the [LICENSE](https://github.com/BankEx/web3swift/blob/master/LICENSE) file for more info.<|MERGE_RESOLUTION|>--- conflicted
+++ resolved
@@ -76,7 +76,6 @@
 
 ## Communication
 
-<<<<<<< HEAD
 - if you **need help**, use [Stack Overflow](https://stackoverflow.com/questions/tagged/web3swift) (tag 'web3swift')
 - If you'd like to **ask a general question**, use [Stack Overflow](http://stackoverflow.com/questions/tagged/web3swift).
 - If you **found a bug**, [open an issue](https://github.com/BANKEX/web3swift/issues).
@@ -95,10 +94,7 @@
 
 
 To integrate web3swift into your Xcode project using CocoaPods, specify it in your `Podfile`:
-=======
-web3swift is available through [CocoaPods](http://cocoapods.org). To install
-it, simply add the following line to your `Podfile`:
->>>>>>> 5a60dd54
+
 
 ```ruby
 source 'https://github.com/CocoaPods/Specs.git'
@@ -136,12 +132,6 @@
 let coldWalletAddress = EthereumAddress("0x6394b37Cf80A7358b38068f0CA4760ad49983a1B")!
 let constractAddress = EthereumAddress("0x45245bc59219eeaaf6cd3f382e078a461ff9de7b")!
 ```
-<<<<<<< HEAD
-=======
-
-Run `pod install` from the command line
-### Current functionality
->>>>>>> 5a60dd54
 
 ### Getting gas price
 ```bash
