//  web3swift
//
//  Created by Alex Vlasov.
//  Copyright © 2018 Alex Vlasov. All rights reserved.
//

import Foundation
import BigInt

public struct EthereumTransaction: CustomStringConvertible {
    public var nonce: BigUInt
    public var gasPrice: BigUInt = 0
    public var gasLimit: BigUInt = 0
    
    // EIP-1559
    public var maxPriorityFeePerGas: BigUInt = 0
    public var maxFeePerGas: BigUInt = 0
    
    // The destination address of the message, left undefined for a contract-creation transaction.
    public var to: EthereumAddress
    // (optional) The value transferred for the transaction in wei, also the endowment if it’s a contract-creation transaction.
    // TODO - split EthereumTransaction to two classes: with optional and required value property, depends on type of transaction
    public var value: BigUInt?
    public var data: Data
    public var v: BigUInt = 1
    public var r: BigUInt = 0
    public var s: BigUInt = 0
    var chainID: BigUInt? = nil

    public var inferedChainID: BigUInt? {
        get {
            if (self.r == BigUInt(0) && self.s == BigUInt(0)) {
                return self.v
            } else if (self.v == BigUInt(27) || self.v == BigUInt(28) || self.v < BigUInt(35)) {
                return nil
            } else {
                return ((self.v - BigUInt(1)) / BigUInt(2)) - BigUInt(17)
            }
        }
    }
    
    public var intrinsicChainID: BigUInt? { chainID }
    
    public mutating func UNSAFE_setChainID(_ chainID: BigUInt?) {
        self.chainID = chainID
    }

    public var hash: Data? {
        var encoded: Data
        let inferedChainID = self.inferedChainID
        if let inferedChainID = inferedChainID {
            guard let enc = self.self.encode(forSignature: false, chainID: inferedChainID) else { return nil }
            encoded = enc
        } else {
            guard let enc = self.self.encode(forSignature: false, chainID: chainID) else { return nil }
            encoded = enc
        }
        let hash = encoded.sha3(.keccak256)
        return hash
    }
    
    public var description: String {
        var toReturn = ""
        toReturn += "Transaction" + "\n"
        toReturn += "Nonce: " + String(self.nonce) + "\n"
        toReturn += "Gas price: " + String(self.gasPrice) + "\n"
        toReturn += "Gas limit: " + String(describing: self.gasLimit) + "\n"
        toReturn += "Max priority fee per gas: " + String(describing: self.maxPriorityFeePerGas)
        toReturn += "Max fee per gas: " + String(describing: maxFeePerGas)
        toReturn += "To: " + self.to.address + "\n"
        toReturn += "Value: " + String(self.value ?? "nil") + "\n"
        toReturn += "Data: " + self.data.toHexString().addHexPrefix().lowercased() + "\n"
        toReturn += "v: " + String(self.v) + "\n"
        toReturn += "r: " + String(self.r) + "\n"
        toReturn += "s: " + String(self.s) + "\n"
        toReturn += "Intrinsic chainID: " + String(describing:self.chainID) + "\n"
        toReturn += "Infered chainID: " + String(describing:self.inferedChainID) + "\n"
        toReturn += "sender: " + String(describing: self.sender?.address)  + "\n"
        toReturn += "hash: " + String(describing: self.hash?.toHexString().addHexPrefix()) + "\n"
        return toReturn
    }

    public var sender: EthereumAddress? {
        guard let publicKey = self.recoverPublicKey() else { return nil }
        return Web3.Utils.publicToAddress(publicKey)
    }

    public func recoverPublicKey() -> Data? {
        // FIXME: AND not OR condition
        guard r != 0, s != 0 else { return nil }
        // if (self.r == 0 && self.s == 0) {
        //     return nil
        // }
        var normalizedV: BigUInt = 27
        let inferedChainID = self.inferedChainID
        var d: BigUInt = 0

        if self.v >= 35 && self.v <= 38 {
            d = 35
        } else if self.v >= 31 && self.v <= 34 {
            d = 31
        } else if self.v >= 27 && self.v <= 30 {
            d = 27
        }
<<<<<<< HEAD
        if (chainID != nil && chainID != 0) {
            normalizedV = self.v - d - self.chainID! - self.chainID!
        } else if (inferedChainID != nil) {
            normalizedV = self.v - d - inferedChainID! - inferedChainID!
=======
        if let testID = self.chainID, testID != BigUInt(0) && self.v >= (d + testID + testID) {
            normalizedV = self.v - d - testID - testID
        } else if let testID = inferedChainID, self.v >= (d + testID + testID) {
            normalizedV = self.v - d - testID - testID
>>>>>>> b267da1f
        } else {
            if(d > v) { d = 0 }
            normalizedV = self.v - d
        }
        guard let vData = normalizedV.serialize().setLengthLeft(1) else {return nil}
        guard let rData = r.serialize().setLengthLeft(32) else {return nil}
        guard let sData = s.serialize().setLengthLeft(32) else {return nil}
        guard let signatureData = SECP256K1.marshalSignature(v: vData, r: rData, s: sData) else {return nil}
        var hash: Data
        if inferedChainID != nil {
            guard let h = self.hashForSignature(chainID: inferedChainID) else {return nil}
            hash = h
        } else {
            guard let h = self.hashForSignature(chainID: self.chainID) else {return nil}
            hash = h
        }
        guard let publicKey = SECP256K1.recoverPublicKey(hash: hash, signature: signatureData) else {return nil}
        return publicKey
    }

    public var txhash: String? {
        guard sender != nil else { return nil }
        guard let hash = hash else { return nil }
        let txid = hash.toHexString().addHexPrefix().lowercased()
        return txid
    }
    
    public var txid: String? { txhash }
    
    public func encode(forSignature: Bool = false, chainID: BigUInt? = nil) -> Data? {
        if forSignature {
            if chainID != nil  {
                let fields = [self.nonce, self.gasPrice, self.gasLimit, self.to.addressData, self.value!, self.data, chainID!, BigUInt(0), BigUInt(0)] as [AnyObject]
                return RLP.encode(fields)
            } else if self.chainID != nil  {
                let fields = [self.nonce, self.gasPrice, self.gasLimit, self.to.addressData, self.value!, self.data, self.chainID!, BigUInt(0), BigUInt(0)] as [AnyObject]
                return RLP.encode(fields)
            } else {
                let fields = [self.nonce, self.gasPrice, self.gasLimit, self.to.addressData, self.value!, self.data] as [AnyObject]
                return RLP.encode(fields)
            }
        } else {
            let fields = [self.nonce, self.gasPrice, self.gasLimit, self.to.addressData, self.value!, self.data, self.v, self.r, self.s] as [AnyObject]
            return RLP.encode(fields)
        }
    }

    public func encodeAsDictionary(from: EthereumAddress? = nil) -> TransactionParameters? {
        var toString: String? = nil
        switch self.to.type {
        case .normal:
            toString = self.to.address.lowercased()
        case .contractDeployment:
            break
        }
        var params = TransactionParameters(from: from?.address.lowercased(),
                                           to: toString)
        let gasEncoding = self.gasLimit.abiEncode(bits: 256)
        params.gas = gasEncoding?.toHexString().addHexPrefix().stripLeadingZeroes()
        let gasPriceEncoding = self.gasPrice.abiEncode(bits: 256)
        params.gasPrice = gasPriceEncoding?.toHexString().addHexPrefix().stripLeadingZeroes()
        let valueEncoding = self.value?.abiEncode(bits: 256)
        params.value = valueEncoding?.toHexString().addHexPrefix().stripLeadingZeroes()
        if (self.data != Data()) {
            params.data = self.data.toHexString().addHexPrefix()
        } else {
            params.data = "0x"
        }
        return params
    }

    public func hashForSignature(chainID: BigUInt? = nil) -> Data? {
        guard let encoded = self.encode(forSignature: true, chainID: chainID) else {return nil}
        let hash = encoded.sha3(.keccak256)
        return hash
    }

    public static func fromRaw(_ raw: Data) -> EthereumTransaction? {
        guard let totalItem = RLP.decode(raw) else {return nil}
        guard let rlpItem = totalItem[0] else {return nil}
        switch rlpItem.count {
        case 9?:
            guard let nonceData = rlpItem[0]!.data else {return nil}
            let nonce = BigUInt(nonceData)
            guard let gasPriceData = rlpItem[1]!.data else {return nil}
            let gasPrice = BigUInt(gasPriceData)
            guard let gasLimitData = rlpItem[2]!.data else {return nil}
            let gasLimit = BigUInt(gasLimitData)
            var to: EthereumAddress
            switch rlpItem[3]!.content {
            case .noItem:
                to = EthereumAddress.contractDeploymentAddress()
            case .data(let addressData):
                if addressData.count == 0 {
                    to = EthereumAddress.contractDeploymentAddress()
                } else if addressData.count == 20 {
                    guard let addr = EthereumAddress(addressData) else {return nil}
                    to = addr
                } else {
                    return nil
                }
            case .list(_, _, _):
                return nil
            }
            guard let valueData = rlpItem[4]!.data else {return nil}
            let value = BigUInt(valueData)
            guard let transactionData = rlpItem[5]!.data else {return nil}
            guard let vData = rlpItem[6]!.data else {return nil}
            let v = BigUInt(vData)
            guard let rData = rlpItem[7]!.data else {return nil}
            let r = BigUInt(rData)
            guard let sData = rlpItem[8]!.data else {return nil}
            let s = BigUInt(sData)
            return EthereumTransaction.init(nonce: nonce, gasPrice: gasPrice, gasLimit: gasLimit, to: to, value: value, data: transactionData, v: v, r: r, s: s)
        case 6?:
            return nil
        default:
            return nil
        }
    }

    static func createRequest(method: JSONRPCmethod, transaction: EthereumTransaction, transactionOptions: TransactionOptions?) -> JSONRPCrequest? {
        let onBlock = transactionOptions?.callOnBlock?.stringValue
        var request = JSONRPCrequest()
        //  var tx = transaction
        request.method = method
        let from = transactionOptions?.from
        guard var txParams = transaction.encodeAsDictionary(from: from) else {return nil}
        if method == .estimateGas || transactionOptions?.gasLimit == nil {
            txParams.gas = nil
        }
        var params = [txParams] as Array<Encodable>
        if method.requiredNumOfParameters == 2 && onBlock != nil {
            params.append(onBlock as Encodable)
        }
        let pars = JSONRPCparams(params: params)
        request.params = pars
        if !request.isValid {return nil}
        return request
    }

    static func createRawTransaction(transaction: EthereumTransaction) -> JSONRPCrequest? {
        guard transaction.sender != nil else {return nil}
        guard let encodedData = transaction.encode() else {return nil}
        let hex = encodedData.toHexString().addHexPrefix().lowercased()
        var request = JSONRPCrequest()
        request.method = JSONRPCmethod.sendRawTransaction
        let params = [hex] as Array<Encodable>
        let pars = JSONRPCparams(params: params)
        request.params = pars
        if !request.isValid {return nil}
        return request
    }
}

extension EthereumTransaction {
    init(to: EthereumAddress, data: Data, options: TransactionOptions) {
        let defaults = TransactionOptions.defaultOptions
        let merged = defaults.merge(options)
        nonce = 0
        
        if let gP = merged.gasPrice {
            switch gP {
            case .manual(let value):
                self.gasPrice = value
            default:
                self.gasPrice = BigUInt("5000000000")
            }
        }

        if let gL = merged.gasLimit {
            switch gL {
            case .manual(let value):
                self.gasLimit = value
            default:
                self.gasLimit = BigUInt(UInt64(21000))
            }
        }

        if let value = merged.value {
            self.value = value
        }

        self.to = to
        self.data = data
    }

}

public extension EthereumTransaction {
    init(gasPrice: BigUInt, gasLimit: BigUInt, to: EthereumAddress, value: BigUInt, data: Data) {
        self.nonce = BigUInt(0)
        self.gasPrice = gasPrice
        self.gasLimit = gasLimit
        self.value = value
        self.data = data
        self.to = to
    }
    
    func mergedWithOptions(_ options: TransactionOptions) -> EthereumTransaction {
        var tx = self

        if let gP = options.gasPrice {
            switch gP {
            case .manual(let value):
                tx.gasPrice = value
            default:
                tx.gasPrice = BigUInt("5000000000")
            }
        }

        if let gL = options.gasLimit {
            switch gL {
            case .manual(let value):
                tx.gasLimit = value
            case .limited(let value):
                tx.gasLimit = value
            default:
                tx.gasLimit = BigUInt(UInt64(21000))
            }
        }

        if options.value != nil {
            tx.value = options.value!
        }
        if options.to != nil {
            tx.to = options.to!
        }
        return tx
    }

<<<<<<< HEAD
    static func fromJSON(_ json: [String: Any]) -> EthereumTransaction? {
        guard let options = TransactionOptions.fromJSON(json) else {return nil}
        guard let toString = json["to"] as? String else {return nil}
        var to: EthereumAddress
        if toString == "0x" || toString == "0x0" {
            to = EthereumAddress.contractDeploymentAddress()
        } else {
            guard let ethAddr = EthereumAddress(toString) else {return nil}
            to = ethAddr
        }
        //        if (!to.isValid) {
        //            return nil
        //        }
        var dataString = json["data"] as? String
        if (dataString == nil) {
            dataString = json["input"] as? String
        }
        guard dataString != nil, let data = Data.fromHex(dataString!) else {return nil}
        var transaction = EthereumTransaction(to: to, data: data, options: options)
        if let nonceString = json["nonce"] as? String {
            guard let nonce = BigUInt(nonceString.stripHexPrefix(), radix: 16) else {return nil}
            transaction.nonce = nonce
        }
        if let vString = json["v"] as? String {
            guard let v = BigUInt(vString.stripHexPrefix(), radix: 16) else {return nil}
            transaction.v = v
        }
        if let rString = json["r"] as? String {
            guard let r = BigUInt(rString.stripHexPrefix(), radix: 16) else {return nil}
            transaction.r = r
        }
        if let sString = json["s"] as? String {
            guard let s = BigUInt(sString.stripHexPrefix(), radix: 16) else {return nil}
            transaction.s = s
        }
        if let valueString = json["value"] as? String {
            guard let value = BigUInt(valueString.stripHexPrefix(), radix: 16) else {return nil}
            transaction.value = value
        }
        let inferedChainID = transaction.inferedChainID
        if (transaction.inferedChainID != nil && transaction.v >= BigUInt(37)) {
            transaction.chainID = inferedChainID
        }
        return transaction
    }
=======
>>>>>>> b267da1f
}<|MERGE_RESOLUTION|>--- conflicted
+++ resolved
@@ -102,17 +102,10 @@
         } else if self.v >= 27 && self.v <= 30 {
             d = 27
         }
-<<<<<<< HEAD
-        if (chainID != nil && chainID != 0) {
-            normalizedV = self.v - d - self.chainID! - self.chainID!
-        } else if (inferedChainID != nil) {
-            normalizedV = self.v - d - inferedChainID! - inferedChainID!
-=======
         if let testID = self.chainID, testID != BigUInt(0) && self.v >= (d + testID + testID) {
             normalizedV = self.v - d - testID - testID
         } else if let testID = inferedChainID, self.v >= (d + testID + testID) {
             normalizedV = self.v - d - testID - testID
->>>>>>> b267da1f
         } else {
             if(d > v) { d = 0 }
             normalizedV = self.v - d
@@ -344,52 +337,4 @@
         return tx
     }
 
-<<<<<<< HEAD
-    static func fromJSON(_ json: [String: Any]) -> EthereumTransaction? {
-        guard let options = TransactionOptions.fromJSON(json) else {return nil}
-        guard let toString = json["to"] as? String else {return nil}
-        var to: EthereumAddress
-        if toString == "0x" || toString == "0x0" {
-            to = EthereumAddress.contractDeploymentAddress()
-        } else {
-            guard let ethAddr = EthereumAddress(toString) else {return nil}
-            to = ethAddr
-        }
-        //        if (!to.isValid) {
-        //            return nil
-        //        }
-        var dataString = json["data"] as? String
-        if (dataString == nil) {
-            dataString = json["input"] as? String
-        }
-        guard dataString != nil, let data = Data.fromHex(dataString!) else {return nil}
-        var transaction = EthereumTransaction(to: to, data: data, options: options)
-        if let nonceString = json["nonce"] as? String {
-            guard let nonce = BigUInt(nonceString.stripHexPrefix(), radix: 16) else {return nil}
-            transaction.nonce = nonce
-        }
-        if let vString = json["v"] as? String {
-            guard let v = BigUInt(vString.stripHexPrefix(), radix: 16) else {return nil}
-            transaction.v = v
-        }
-        if let rString = json["r"] as? String {
-            guard let r = BigUInt(rString.stripHexPrefix(), radix: 16) else {return nil}
-            transaction.r = r
-        }
-        if let sString = json["s"] as? String {
-            guard let s = BigUInt(sString.stripHexPrefix(), radix: 16) else {return nil}
-            transaction.s = s
-        }
-        if let valueString = json["value"] as? String {
-            guard let value = BigUInt(valueString.stripHexPrefix(), radix: 16) else {return nil}
-            transaction.value = value
-        }
-        let inferedChainID = transaction.inferedChainID
-        if (transaction.inferedChainID != nil && transaction.v >= BigUInt(37)) {
-            transaction.chainID = inferedChainID
-        }
-        return transaction
-    }
-=======
->>>>>>> b267da1f
 }