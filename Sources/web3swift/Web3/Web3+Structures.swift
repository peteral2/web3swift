//  web3swift
//
//  Created by Alex Vlasov.
//  Copyright © 2018 Alex Vlasov. All rights reserved.
//

import Foundation
import BigInt

<<<<<<< HEAD
=======
fileprivate func decodeHexToData<T>(_ container: KeyedDecodingContainer<T>, key: KeyedDecodingContainer<T>.Key, allowOptional: Bool = false) throws -> Data? {
    if allowOptional {
        let string = try? container.decode(String.self, forKey: key)
        if string != nil {
            guard let data = Data.fromHex(string!) else {throw Web3Error.dataError}
            return data
        }
        return nil
    } else {
        let string = try container.decode(String.self, forKey: key)
        guard let data = Data.fromHex(string) else {throw Web3Error.dataError}
        return data
    }
}

fileprivate func decodeHexToBigUInt<T>(_ container: KeyedDecodingContainer<T>, key: KeyedDecodingContainer<T>.Key, allowOptional: Bool = false) throws -> BigUInt? {
    if allowOptional {
        let string = try? container.decode(String.self, forKey: key)
        if string != nil {
            guard let number = BigUInt(string!.stripHexPrefix(), radix: 16) else {throw Web3Error.dataError}
            return number
        }
        return nil
    } else {
        let string = try container.decode(String.self, forKey: key)
        guard let number = BigUInt(string.stripHexPrefix(), radix: 16) else {throw Web3Error.dataError}
        return number
    }
}

>>>>>>> b267da1f
extension TransactionOptions: Decodable {
    enum CodingKeys: String, CodingKey {
        case to
        case from
        case gasPrice
        case gas
        case value
        case nonce
        case callOnBlock
    }
    
    public init(from decoder: Decoder) throws {
        let container = try decoder.container(keyedBy: CodingKeys.self)

<<<<<<< HEAD
        let toString = try? container.decode(String.self, forKey: .to)

        switch toString {
            case nil, "0x", "0x0": 
                self.to = EthereumAddress.contractDeploymentAddress()
            default: 
                guard let addressString = toString else { throw Web3Error.dataError }
                guard let ethAddr = EthereumAddress(addressString) else { throw Web3Error.dataError }
                self.to = ethAddr
        }

        self.from = try container.decodeIfPresent(EthereumAddress.self, forKey: .to)

        if let gasLimit = try? container.decodeHex(to: BigUInt.self, key: .gas) {
=======
        if let gasLimit = try decodeHexToBigUInt(container, key: .gas, allowOptional: true) {
>>>>>>> b267da1f
            self.gasLimit = .manual(gasLimit)
        } else {
            self.gasLimit = .automatic
        }
<<<<<<< HEAD
        
        if let gasPrice = try? container.decodeHex(to: BigUInt.self, key: .gasPrice) {
=======

        if let gasPrice = try decodeHexToBigUInt(container, key: .gasPrice, allowOptional: true) {
>>>>>>> b267da1f
            self.gasPrice = .manual(gasPrice)
        } else {
            self.gasPrice = .automatic
        }
<<<<<<< HEAD
        
        self.value = try? container.decodeHex(to: BigUInt.self, key: .value)
        
        if let nonce = try? container.decodeHex(to: BigUInt.self, key: .nonce) {
=======

        let toString = try container.decode(String?.self, forKey: .to)
        var to: EthereumAddress?
        if toString == nil || toString == "0x" || toString == "0x0" {
            to = EthereumAddress.contractDeploymentAddress()
        } else {
            guard let addressString = toString else {throw Web3Error.dataError}
            guard let ethAddr = EthereumAddress(addressString) else {throw Web3Error.dataError}
            to = ethAddr
        }
        self.to = to
        let from = try container.decodeIfPresent(EthereumAddress.self, forKey: .to)
        //        var from: EthereumAddress?
        //        if fromString != nil {
        //            guard let ethAddr = EthereumAddress(toString) else {throw Web3Error.dataError}
        //            from = ethAddr
        //        }
        self.from = from

        let value = try decodeHexToBigUInt(container, key: .value)
        self.value = value

        if let nonce = try decodeHexToBigUInt(container, key: .nonce, allowOptional: true) {
>>>>>>> b267da1f
            self.nonce = .manual(nonce)
        } else {
            self.nonce = .pending
        }
<<<<<<< HEAD
        
        if let callOnBlock = try? container.decodeHex(to: BigUInt.self, key: .nonce) {
=======

        if let callOnBlock = try decodeHexToBigUInt(container, key: .callOnBlock, allowOptional: true) {
>>>>>>> b267da1f
            self.callOnBlock = .exactBlockNumber(callOnBlock)
        } else {
            self.callOnBlock = .pending
        }
    }
}

extension EthereumTransaction: Decodable {
    enum CodingKeys: String, CodingKey {
        case to
        case data
        case input
        case nonce
        case v
        case r
        case s
        case value
        case type  // present in EIP-1559 transaction objects
    }
    
    public init(from decoder: Decoder) throws {
        let options = try TransactionOptions(from: decoder)
        let container = try decoder.container(keyedBy: CodingKeys.self)
<<<<<<< HEAD

        if let data = try? container.decodeHex(to: Data.self, key: .data) {
            self.data = data
=======
        
        // test to see if it is a EIP-1559 wrapper
        if let envelope = try decodeHexToBigUInt(container, key: .type, allowOptional: true) {
            // if present and non-sero we are a new wrapper we can't decode
            if envelope != BigInt(0) { throw Web3Error.dataError }
        }
        
        var data = try decodeHexToData(container, key: .data, allowOptional: true)
        if data != nil {
            self.data = data!
>>>>>>> b267da1f
        } else {
            guard let data = try? container.decodeHex(to: Data.self, key: .input) else { throw Web3Error.dataError }
            self.data = data
        }
        
        nonce = try container.decodeHex(to: BigUInt.self, key: .nonce)
        v = try container.decodeHex(to: BigUInt.self, key: .v)     
        r = try container.decodeHex(to: BigUInt.self, key: .r)
        s = try container.decodeHex(to: BigUInt.self, key: .s)
        
        guard let to = options.to, 
            let gasLimit = options.gasLimit, 
            let gasPrice = options.gasPrice else { throw Web3Error.dataError }

        self.to = to
        self.value = options.value
        
        switch gasPrice {
        case let .manual(gasPriceValue):
            self.gasPrice = gasPriceValue
        default:
            self.gasPrice = 5000000000
        }

        switch gasLimit {
        case let .manual(gasLimitValue):
            self.gasLimit = gasLimitValue
        default:
            self.gasLimit = 21000
        }
<<<<<<< HEAD
 
        if let inferedChainID = inferedChainID, v >= 37 {
=======

        let inferedChainID = self.inferedChainID
        if self.inferedChainID != nil && self.v >= BigUInt(37) {
>>>>>>> b267da1f
            self.chainID = inferedChainID
        }
    }
}

public struct TransactionDetails: Decodable {
    public var blockHash: Data?
    public var blockNumber: BigUInt?
    public var transactionIndex: BigUInt?
    public var transaction: EthereumTransaction
    
    enum CodingKeys: String, CodingKey {
        case blockHash
        case blockNumber
        case transactionIndex
    }
    
    public init(from decoder: Decoder) throws {
        let container = try decoder.container(keyedBy: CodingKeys.self)
        self.blockNumber = try? container.decodeHex(to: BigUInt.self, key: .blockNumber)
        self.blockHash = try?  container.decodeHex(to: Data.self, key: .blockHash)        
        self.transactionIndex = try? container.decodeHex(to: BigUInt.self, key: .blockNumber)
        self.transaction = try EthereumTransaction(from: decoder)
    }
<<<<<<< HEAD
    
    public init? (_ json: [String: AnyObject]) {
        let blockHash = json["blockHash"] as? String

        if let blockHash = blockHash {
            guard let blockHash = Data.fromHex(blockHash) else { return nil }
            self.blockHash = blockHash
        }

        let blockNumber = json["blockNumber"] as? String
        let transactionIndex = json["transactionIndex"] as? String
        
        guard let transaction = EthereumTransaction.fromJSON(json) else { return nil }
        self.transaction = transaction

        if let blockNumber = blockNumber {
            self.blockNumber = BigUInt(blockNumber.stripHexPrefix(), radix: 16)
        }
        if let transactionIndex = transactionIndex {
            self.transactionIndex = BigUInt(transactionIndex.stripHexPrefix(), radix: 16)
        }
    }
=======
>>>>>>> b267da1f
}

public struct TransactionReceipt: Decodable {
    public var transactionHash: Data
    public var blockHash: Data
    public var blockNumber: BigUInt
    public var transactionIndex: BigUInt
    public var contractAddress: EthereumAddress?
    public var cumulativeGasUsed: BigUInt
    public var gasUsed: BigUInt
    public var logs: [EventLog]
    public var status: TXStatus
    public var logsBloom: EthereumBloomFilter?
    
    public enum TXStatus {
        case ok
        case failed
        case notYetProcessed
    }
    
    enum CodingKeys: String, CodingKey
    {
        case blockHash
        case blockNumber
        case transactionHash
        case transactionIndex
        case contractAddress
        case cumulativeGasUsed
        case gasUsed
        case logs
        case logsBloom
        case status
    }
    
    static func notProcessed(transactionHash: Data) -> TransactionReceipt {
        TransactionReceipt(transactionHash: transactionHash, blockHash: Data(), blockNumber: BigUInt(0), transactionIndex: BigUInt(0), contractAddress: nil, cumulativeGasUsed: BigUInt(0), gasUsed: BigUInt(0), logs: [EventLog](), status: .notYetProcessed, logsBloom: nil)
    }
}

extension TransactionReceipt {
    public init(from decoder: Decoder) throws {
        let container = try decoder.container(keyedBy: CodingKeys.self)

        self.blockNumber = try container.decodeHex(to: BigUInt.self, key: .blockNumber)
        
        self.blockHash = try container.decodeHex(to: Data.self, key: .blockHash)
        
        self.transactionIndex = try container.decodeHex(to: BigUInt.self, key: .transactionIndex)
        
        self.transactionHash = try container.decodeHex(to: Data.self, key: .transactionHash)
        
        self.contractAddress = try? container.decodeIfPresent(EthereumAddress.self, forKey: .contractAddress)
        
        self.cumulativeGasUsed = try container.decodeHex(to: BigUInt.self, key: .cumulativeGasUsed)
        
        self.gasUsed = try container.decodeHex(to: BigUInt.self, key: .gasUsed)
        
        let status = try? container.decodeHex(to: BigUInt.self, key: .status) 
        switch status {
            case nil: self.status = .notYetProcessed
            case 1: self.status = .ok
            default: self.status = .failed
        }
<<<<<<< HEAD
        
        if let logsData = try? container.decodeHex(to: Data.self, key: .logsBloom), !logsData.isEmpty {
            self.logsBloom = EthereumBloomFilter(logsData)
=======

        guard let cumulativeGasUsed = try decodeHexToBigUInt(container, key: .cumulativeGasUsed) else {throw Web3Error.dataError}
        self.cumulativeGasUsed = cumulativeGasUsed

        guard let gasUsed = try decodeHexToBigUInt(container, key: .gasUsed) else {throw Web3Error.dataError}
        self.gasUsed = gasUsed

        let status = try decodeHexToBigUInt(container, key: .status, allowOptional: true)
        if status == nil {
            self.status = TXStatus.notYetProcessed
        } else if status == 1 {
            self.status = TXStatus.ok
        } else {
            self.status = TXStatus.failed
>>>>>>> b267da1f
        }
        
        self.logs = try container.decode([EventLog].self, forKey: .logs)
    }
}

extension EthereumAddress: Codable {
    public init(from decoder: Decoder) throws {
        let container = try decoder.singleValueContainer()
        let stringValue = try container.decode(String.self)
        self.init(stringValue)!
    }

    public func encode(to encoder: Encoder) throws {
        let value = self.address.lowercased()
        var signleValuedCont = encoder.singleValueContainer()
        try signleValuedCont.encode(value)
    }
}

public struct EventLog : Decodable {
    public var address: EthereumAddress
    public var blockHash: Data
    public var blockNumber: BigUInt
    public var data: Data
    public var logIndex: BigUInt
    public var removed: Bool
    public var topics: [Data]
    public var transactionHash: Data
    public var transactionIndex: BigUInt
    
    
//    address = 0x53066cddbc0099eb6c96785d9b3df2aaeede5da3;
//    blockHash = 0x779c1f08f2b5252873f08fd6ec62d75bb54f956633bbb59d33bd7c49f1a3d389;
//    blockNumber = 0x4f58f8;
//    data = 0x0000000000000000000000000000000000000000000000004563918244f40000;
//    logIndex = 0x84;
//    removed = 0;
//    topics =     (
//    0xddf252ad1be2c89b69c2b068fc378daa952ba7f163c4a11628f55a4df523b3ef,
//    0x000000000000000000000000efdcf2c36f3756ce7247628afdb632fa4ee12ec5,
//    0x000000000000000000000000d5395c132c791a7f46fa8fc27f0ab6bacd824484
//    );
//    transactionHash = 0x9f7bb2633abb3192d35f65e50a96f9f7ca878fa2ee7bf5d3fca489c0c60dc79a;
//    transactionIndex = 0x99;
    
    enum CodingKeys: String, CodingKey
    {
        case address
        case blockHash
        case blockNumber
        case data
        case logIndex
        case removed
        case topics
        case transactionHash
        case transactionIndex
    }
    
    public init(from decoder: Decoder) throws {
        let container = try decoder.container(keyedBy: CodingKeys.self)
        
        let address = try container.decode(EthereumAddress.self, forKey: .address)
        self.address = address
<<<<<<< HEAD
        
        self.blockNumber = try container.decodeHex(to: BigUInt.self, key: .blockNumber)
        
        self.blockHash = try container.decodeHex(to: Data.self, key: .blockHash)
        
        self.transactionIndex = try container.decodeHex(to: BigUInt.self, key: .transactionIndex)
        
        self.transactionHash = try container.decodeHex(to: Data.self, key: .transactionHash)
    
        self.data = try container.decodeHex(to: Data.self, key: .data)
        
        self.logIndex = try container.decodeHex(to: BigUInt.self, key: .logIndex)
        
        let removed = try? container.decodeHex(to: BigUInt.self, key: .removed)
        self.removed = removed == 1 ? true : false
    
=======

        guard let blockNumber = try decodeHexToBigUInt(container, key: .blockNumber) else {throw Web3Error.dataError}
        self.blockNumber = blockNumber

        guard let blockHash = try decodeHexToData(container, key: .blockHash) else {throw Web3Error.dataError}
        self.blockHash = blockHash

        guard let transactionIndex = try decodeHexToBigUInt(container, key: .transactionIndex) else {throw Web3Error.dataError}
        self.transactionIndex = transactionIndex

        guard let transactionHash = try decodeHexToData(container, key: .transactionHash) else {throw Web3Error.dataError}
        self.transactionHash = transactionHash

        guard let data = try decodeHexToData(container, key: .data) else {throw Web3Error.dataError}
        self.data = data

        guard let logIndex = try decodeHexToBigUInt(container, key: .logIndex) else {throw Web3Error.dataError}
        self.logIndex = logIndex

        let removed = try decodeHexToBigUInt(container, key: .removed, allowOptional: true)
        if removed == 1 {
            self.removed = true
        } else {
            self.removed = false
        }

>>>>>>> b267da1f
        let topicsStrings = try container.decode([String].self, forKey: .topics)

        self.topics = try topicsStrings.map { 
            guard let topic = Data.fromHex($0) else { throw Web3Error.dataError }
            return topic
        }
    }
}

public enum TransactionInBlock: Decodable {
    case hash(Data)
    case transaction(EthereumTransaction)
    case null
    
    public init(from decoder: Decoder) throws {
        let value = try decoder.singleValueContainer()
        if let string = try? value.decode(String.self) {
<<<<<<< HEAD
            guard let data = Data.fromHex(string) else { throw Web3Error.dataError }
            self = .hash(data)
        } else if let dict = try? value.decode([String:String].self) {
            guard let transaction = EthereumTransaction.fromJSON(dict) else {throw Web3Error.dataError}
=======
            guard let d = Data.fromHex(string) else {throw Web3Error.dataError}
            self = .hash(d)
        } else if let transaction = try? value.decode(EthereumTransaction.self) {
>>>>>>> b267da1f
            self = .transaction(transaction)
        } else {
            self = .null
        }
    }
<<<<<<< HEAD
    
    public init?(_ data: AnyObject) {
        if let string = data as? String {
            guard let d = Data.fromHex(string) else {return nil}
            self = .hash(d)
        } else if let dict = data as? [String:AnyObject] {
            guard let t = EthereumTransaction.fromJSON(dict) else {return nil}
            self = .transaction(t)
        } else {
            return nil
        }
    }
=======
>>>>>>> b267da1f
}

/// Ethereum Block
///
/// Official specification: [](https://github.com/ethereum/execution-apis/blob/main/src/schemas/block.json)
public struct Block: Decodable {

    public var number: BigUInt // MARK: This is optional in web3js, but required in Ethereum JSON-RPC
    public var hash: Data // MARK: This is optional in web3js, but required in Ethereum JSON-RPC
    public var parentHash: Data
    public var nonce: Data? // MARK: This is optional in web3js but required in Ethereum JSON-RPC
    public var sha3Uncles: Data
    public var logsBloom: EthereumBloomFilter? = nil // MARK: This is optional in web3js but required in Ethereum JSON-RPC
    public var transactionsRoot: Data
    public var stateRoot: Data
    public var receiptsRoot: Data
    public var miner: EthereumAddress? = nil // MARK: This is NOT optional in web3js
    public var difficulty: BigUInt
    public var totalDifficulty: BigUInt
    public var extraData: Data
    public var size: BigUInt
    public var gasLimit: BigUInt
    public var gasUsed: BigUInt
    public var baseFeePerGas: BigUInt
    public var timestamp: Date
    public var transactions: [TransactionInBlock]
    public var uncles: [Data]
    
    enum CodingKeys: String, CodingKey {
        case number
        case hash
        case parentHash
        case nonce
        case sha3Uncles
        case logsBloom
        case transactionsRoot
        case stateRoot
        case receiptsRoot
        case miner
        case difficulty
        case totalDifficulty
        case extraData
        case size
        
        case gasLimit
        case gasUsed
        case baseFeePerGas
        
        case timestamp
        case transactions
        case uncles
    }
}

extension Block {
    public init(from decoder: Decoder) throws {
        let container = try decoder.container(keyedBy: CodingKeys.self)

        self.number = try container.decodeHex(to: BigUInt.self, key: .number)
        self.hash = try container.decodeHex(to: Data.self, key: .hash)
        self.parentHash = try container.decodeHex(to: Data.self, key: .parentHash)
        self.nonce = try? container.decodeHex(to: Data.self, key: .nonce)
        self.sha3Uncles = try container.decodeHex(to: Data.self, key: .sha3Uncles)

        if let logsBloomData = try? container.decodeHex(to: Data.self, key: .logsBloom) {
            self.logsBloom = EthereumBloomFilter(logsBloomData)
        }

        self.transactionsRoot = try container.decodeHex(to: Data.self, key: .transactionsRoot)
        self.stateRoot = try container.decodeHex(to: Data.self, key: .stateRoot)
        self.receiptsRoot = try container.decodeHex(to: Data.self, key: .receiptsRoot)

        if let minerAddress = try? container.decode(String.self, forKey: .miner) {
            self.miner = EthereumAddress(minerAddress)
        }

        self.difficulty = try container.decodeHex(to: BigUInt.self, key: .difficulty)
        self.totalDifficulty = try container.decodeHex(to: BigUInt.self, key: .totalDifficulty)
        self.extraData = try container.decodeHex(to: Data.self, key: .extraData)
        self.size = try container.decodeHex(to: BigUInt.self, key: .size)
        self.gasLimit = try container.decodeHex(to: BigUInt.self, key: .gasLimit)
        self.gasUsed = try container.decodeHex(to: BigUInt.self, key: .gasUsed)
        self.baseFeePerGas = try container.decodeHex(to: BigUInt.self, key: .baseFeePerGas)

        self.timestamp = try container.decodeHex(to: Date.self, key: .timestamp)

        self.transactions = try container.decode([TransactionInBlock].self, forKey: .transactions)

        let unclesStrings = try container.decode([String].self, forKey: .uncles)
        self.uncles = try unclesStrings.map {
            guard let data = Data.fromHex($0) else { throw Web3Error.dataError }
            return data
        }
    }
}

public struct EventParserResult:EventParserResultProtocol {
    public var eventName: String
    public var transactionReceipt: TransactionReceipt?
    public var contractAddress: EthereumAddress
    public var decodedResult: [String:Any]
    public var eventLog: EventLog? = nil
}

public struct TransactionSendingResult {
    public var transaction: EthereumTransaction
    public var hash: String
}

public struct TxPoolStatus : Decodable {
    public var pending: BigUInt
    public var queued: BigUInt
 
    enum CodingKeys: String, CodingKey {
        case pending
        case queued
    }
}

public extension TxPoolStatus {
    init(from decoder: Decoder) throws {
        let container = try decoder.container(keyedBy: CodingKeys.self)
        self.pending = try container.decodeHex(to: BigUInt.self, key: .pending)
        self.queued = try container.decodeHex(to: BigUInt.self, key: .queued)
    }
}

public struct TxPoolContent : Decodable {
    public var pending: [EthereumAddress: [TxPoolContentForNonce]]
    public var queued: [EthereumAddress: [TxPoolContentForNonce]]
    
    enum CodingKeys: String, CodingKey {
        case pending
        case queued
    }
    
    fileprivate static func decodePoolContentForKey<T>(container: KeyedDecodingContainer<T>, key: KeyedDecodingContainer<T>.Key) throws -> [EthereumAddress: [TxPoolContentForNonce]] {
        let raw = try container.nestedContainer(keyedBy: AdditionalDataCodingKeys.self, forKey: key)
        var result = [EthereumAddress: [TxPoolContentForNonce]]()
        for addressKey in raw.allKeys {
            let addressString = addressKey.stringValue
            guard let address = EthereumAddress(addressString, type: .normal, ignoreChecksum: true) else {
                throw Web3Error.dataError
            }
            let nestedContainer = try raw.nestedContainer(keyedBy: AdditionalDataCodingKeys.self, forKey: addressKey)
            var perNonceInformation = [TxPoolContentForNonce]()
            perNonceInformation.reserveCapacity(nestedContainer.allKeys.count)
            for nonceKey in nestedContainer.allKeys {
                guard let nonce = BigUInt(nonceKey.stringValue) else {
                    throw Web3Error.dataError
                }
                let n = try? nestedContainer.nestedUnkeyedContainer(forKey: nonceKey)
                if n != nil {
                    let details = try nestedContainer.decode([TransactionDetails].self, forKey: nonceKey)
                    let content = TxPoolContentForNonce(nonce: nonce, details: details)
                    perNonceInformation.append(content)
                } else {
                    let detail = try nestedContainer.decode(TransactionDetails.self, forKey: nonceKey)
                    let content = TxPoolContentForNonce(nonce: nonce, details: [detail])
                    perNonceInformation.append(content)
                }
            }
            result[address] = perNonceInformation
        }
        return result
    }
    
    
    fileprivate struct AdditionalDataCodingKeys: CodingKey {
        var stringValue: String
        init?(stringValue: String) {
            self.stringValue = stringValue
        }
        
        var intValue: Int?
        init?(intValue: Int) {
            return nil
        }
    }
}

extension TxPoolContent {
    public init(from decoder: Decoder) throws {
        let container = try decoder.container(keyedBy: CodingKeys.self)
        self.pending = try TxPoolContent.decodePoolContentForKey(container: container, key: .pending)
        self.queued = try TxPoolContent.decodePoolContentForKey(container: container, key: .queued)
    }
}

public struct TxPoolContentForNonce {
    public var nonce: BigUInt
    public var details: [TransactionDetails]
}<|MERGE_RESOLUTION|>--- conflicted
+++ resolved
@@ -7,39 +7,6 @@
 import Foundation
 import BigInt
 
-<<<<<<< HEAD
-=======
-fileprivate func decodeHexToData<T>(_ container: KeyedDecodingContainer<T>, key: KeyedDecodingContainer<T>.Key, allowOptional: Bool = false) throws -> Data? {
-    if allowOptional {
-        let string = try? container.decode(String.self, forKey: key)
-        if string != nil {
-            guard let data = Data.fromHex(string!) else {throw Web3Error.dataError}
-            return data
-        }
-        return nil
-    } else {
-        let string = try container.decode(String.self, forKey: key)
-        guard let data = Data.fromHex(string) else {throw Web3Error.dataError}
-        return data
-    }
-}
-
-fileprivate func decodeHexToBigUInt<T>(_ container: KeyedDecodingContainer<T>, key: KeyedDecodingContainer<T>.Key, allowOptional: Bool = false) throws -> BigUInt? {
-    if allowOptional {
-        let string = try? container.decode(String.self, forKey: key)
-        if string != nil {
-            guard let number = BigUInt(string!.stripHexPrefix(), radix: 16) else {throw Web3Error.dataError}
-            return number
-        }
-        return nil
-    } else {
-        let string = try container.decode(String.self, forKey: key)
-        guard let number = BigUInt(string.stripHexPrefix(), radix: 16) else {throw Web3Error.dataError}
-        return number
-    }
-}
-
->>>>>>> b267da1f
 extension TransactionOptions: Decodable {
     enum CodingKeys: String, CodingKey {
         case to
@@ -54,45 +21,17 @@
     public init(from decoder: Decoder) throws {
         let container = try decoder.container(keyedBy: CodingKeys.self)
 
-<<<<<<< HEAD
-        let toString = try? container.decode(String.self, forKey: .to)
-
-        switch toString {
-            case nil, "0x", "0x0": 
-                self.to = EthereumAddress.contractDeploymentAddress()
-            default: 
-                guard let addressString = toString else { throw Web3Error.dataError }
-                guard let ethAddr = EthereumAddress(addressString) else { throw Web3Error.dataError }
-                self.to = ethAddr
-        }
-
-        self.from = try container.decodeIfPresent(EthereumAddress.self, forKey: .to)
-
-        if let gasLimit = try? container.decodeHex(to: BigUInt.self, key: .gas) {
-=======
         if let gasLimit = try decodeHexToBigUInt(container, key: .gas, allowOptional: true) {
->>>>>>> b267da1f
             self.gasLimit = .manual(gasLimit)
         } else {
             self.gasLimit = .automatic
         }
-<<<<<<< HEAD
-        
-        if let gasPrice = try? container.decodeHex(to: BigUInt.self, key: .gasPrice) {
-=======
 
         if let gasPrice = try decodeHexToBigUInt(container, key: .gasPrice, allowOptional: true) {
->>>>>>> b267da1f
             self.gasPrice = .manual(gasPrice)
         } else {
             self.gasPrice = .automatic
         }
-<<<<<<< HEAD
-        
-        self.value = try? container.decodeHex(to: BigUInt.self, key: .value)
-        
-        if let nonce = try? container.decodeHex(to: BigUInt.self, key: .nonce) {
-=======
 
         let toString = try container.decode(String?.self, forKey: .to)
         var to: EthereumAddress?
@@ -116,18 +55,12 @@
         self.value = value
 
         if let nonce = try decodeHexToBigUInt(container, key: .nonce, allowOptional: true) {
->>>>>>> b267da1f
             self.nonce = .manual(nonce)
         } else {
             self.nonce = .pending
         }
-<<<<<<< HEAD
-        
-        if let callOnBlock = try? container.decodeHex(to: BigUInt.self, key: .nonce) {
-=======
 
         if let callOnBlock = try decodeHexToBigUInt(container, key: .callOnBlock, allowOptional: true) {
->>>>>>> b267da1f
             self.callOnBlock = .exactBlockNumber(callOnBlock)
         } else {
             self.callOnBlock = .pending
@@ -151,11 +84,6 @@
     public init(from decoder: Decoder) throws {
         let options = try TransactionOptions(from: decoder)
         let container = try decoder.container(keyedBy: CodingKeys.self)
-<<<<<<< HEAD
-
-        if let data = try? container.decodeHex(to: Data.self, key: .data) {
-            self.data = data
-=======
         
         // test to see if it is a EIP-1559 wrapper
         if let envelope = try decodeHexToBigUInt(container, key: .type, allowOptional: true) {
@@ -166,7 +94,6 @@
         var data = try decodeHexToData(container, key: .data, allowOptional: true)
         if data != nil {
             self.data = data!
->>>>>>> b267da1f
         } else {
             guard let data = try? container.decodeHex(to: Data.self, key: .input) else { throw Web3Error.dataError }
             self.data = data
@@ -197,14 +124,9 @@
         default:
             self.gasLimit = 21000
         }
-<<<<<<< HEAD
- 
-        if let inferedChainID = inferedChainID, v >= 37 {
-=======
 
         let inferedChainID = self.inferedChainID
         if self.inferedChainID != nil && self.v >= BigUInt(37) {
->>>>>>> b267da1f
             self.chainID = inferedChainID
         }
     }
@@ -229,31 +151,6 @@
         self.transactionIndex = try? container.decodeHex(to: BigUInt.self, key: .blockNumber)
         self.transaction = try EthereumTransaction(from: decoder)
     }
-<<<<<<< HEAD
-    
-    public init? (_ json: [String: AnyObject]) {
-        let blockHash = json["blockHash"] as? String
-
-        if let blockHash = blockHash {
-            guard let blockHash = Data.fromHex(blockHash) else { return nil }
-            self.blockHash = blockHash
-        }
-
-        let blockNumber = json["blockNumber"] as? String
-        let transactionIndex = json["transactionIndex"] as? String
-        
-        guard let transaction = EthereumTransaction.fromJSON(json) else { return nil }
-        self.transaction = transaction
-
-        if let blockNumber = blockNumber {
-            self.blockNumber = BigUInt(blockNumber.stripHexPrefix(), radix: 16)
-        }
-        if let transactionIndex = transactionIndex {
-            self.transactionIndex = BigUInt(transactionIndex.stripHexPrefix(), radix: 16)
-        }
-    }
-=======
->>>>>>> b267da1f
 }
 
 public struct TransactionReceipt: Decodable {
@@ -317,11 +214,6 @@
             case 1: self.status = .ok
             default: self.status = .failed
         }
-<<<<<<< HEAD
-        
-        if let logsData = try? container.decodeHex(to: Data.self, key: .logsBloom), !logsData.isEmpty {
-            self.logsBloom = EthereumBloomFilter(logsData)
-=======
 
         guard let cumulativeGasUsed = try decodeHexToBigUInt(container, key: .cumulativeGasUsed) else {throw Web3Error.dataError}
         self.cumulativeGasUsed = cumulativeGasUsed
@@ -336,7 +228,6 @@
             self.status = TXStatus.ok
         } else {
             self.status = TXStatus.failed
->>>>>>> b267da1f
         }
         
         self.logs = try container.decode([EventLog].self, forKey: .logs)
@@ -401,7 +292,6 @@
         
         let address = try container.decode(EthereumAddress.self, forKey: .address)
         self.address = address
-<<<<<<< HEAD
         
         self.blockNumber = try container.decodeHex(to: BigUInt.self, key: .blockNumber)
         
@@ -418,34 +308,6 @@
         let removed = try? container.decodeHex(to: BigUInt.self, key: .removed)
         self.removed = removed == 1 ? true : false
     
-=======
-
-        guard let blockNumber = try decodeHexToBigUInt(container, key: .blockNumber) else {throw Web3Error.dataError}
-        self.blockNumber = blockNumber
-
-        guard let blockHash = try decodeHexToData(container, key: .blockHash) else {throw Web3Error.dataError}
-        self.blockHash = blockHash
-
-        guard let transactionIndex = try decodeHexToBigUInt(container, key: .transactionIndex) else {throw Web3Error.dataError}
-        self.transactionIndex = transactionIndex
-
-        guard let transactionHash = try decodeHexToData(container, key: .transactionHash) else {throw Web3Error.dataError}
-        self.transactionHash = transactionHash
-
-        guard let data = try decodeHexToData(container, key: .data) else {throw Web3Error.dataError}
-        self.data = data
-
-        guard let logIndex = try decodeHexToBigUInt(container, key: .logIndex) else {throw Web3Error.dataError}
-        self.logIndex = logIndex
-
-        let removed = try decodeHexToBigUInt(container, key: .removed, allowOptional: true)
-        if removed == 1 {
-            self.removed = true
-        } else {
-            self.removed = false
-        }
-
->>>>>>> b267da1f
         let topicsStrings = try container.decode([String].self, forKey: .topics)
 
         self.topics = try topicsStrings.map { 
@@ -463,36 +325,14 @@
     public init(from decoder: Decoder) throws {
         let value = try decoder.singleValueContainer()
         if let string = try? value.decode(String.self) {
-<<<<<<< HEAD
-            guard let data = Data.fromHex(string) else { throw Web3Error.dataError }
-            self = .hash(data)
-        } else if let dict = try? value.decode([String:String].self) {
-            guard let transaction = EthereumTransaction.fromJSON(dict) else {throw Web3Error.dataError}
-=======
             guard let d = Data.fromHex(string) else {throw Web3Error.dataError}
             self = .hash(d)
         } else if let transaction = try? value.decode(EthereumTransaction.self) {
->>>>>>> b267da1f
             self = .transaction(transaction)
         } else {
             self = .null
         }
     }
-<<<<<<< HEAD
-    
-    public init?(_ data: AnyObject) {
-        if let string = data as? String {
-            guard let d = Data.fromHex(string) else {return nil}
-            self = .hash(d)
-        } else if let dict = data as? [String:AnyObject] {
-            guard let t = EthereumTransaction.fromJSON(dict) else {return nil}
-            self = .transaction(t)
-        } else {
-            return nil
-        }
-    }
-=======
->>>>>>> b267da1f
 }
 
 /// Ethereum Block
