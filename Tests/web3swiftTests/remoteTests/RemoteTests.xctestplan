{
  "configurations" : [
    {
      "id" : "66042A4A-495F-4753-9DC9-F717EBB059FD",
      "name" : "Configuration 1",
      "options" : {

      }
    }
  ],
  "defaultOptions" : {

  },
  "testTargets" : [
    {
      "skippedTests" : [
<<<<<<< HEAD
        "ABIEncoderSoliditySha3Test",
=======
        "DataConversionTests",
>>>>>>> fa44455e
        "EIP712Tests",
        "SoliditySha3Test",
        "web3swiftAdvancedABIv2Tests",
        "web3swiftBasicLocalNodeTests",
        "web3swiftEIP67Tests",
        "web3swiftEIP681Tests",
        "web3swiftERC20ClassTests",
        "web3swiftERC20Tests",
        "web3swiftEventloopTests",
        "web3swiftKeystoresTests",
        "web3swiftNumberFormattingUtilTests",
        "web3swiftPersonalSignatureTests",
        "web3swiftPromisesTests",
        "web3swiftRLPTests",
        "web3swiftTests",
        "web3swiftTransactionsTests",
        "web3swiftUserCases",
        "web3swift_AdvancedABIv2_Tests",
        "web3swift_EIP67_Tests",
        "web3swift_EIP681_Tests",
        "web3swift_ENS_Tests",
        "web3swift_ERC20_Class_Tests",
        "web3swift_Eventloop_Tests",
        "web3swift_RLP_Tests",
        "web3swift_Tests",
        "web3swift_User_cases",
        "web3swift_basic_local_node_Tests",
        "web3swift_numberFormattingUtil_Tests",
        "web3swift_personalSignature_Tests",
        "web3swift_promises_Tests",
        "web3swift_transactions_Tests"
      ],
      "target" : {
        "containerPath" : "container:web3swift.xcodeproj",
        "identifier" : "139751B6219AF76D0044D2B0",
        "name" : "Tests"
      }
    }
  ],
  "version" : 1
}<|MERGE_RESOLUTION|>--- conflicted
+++ resolved
@@ -14,11 +14,8 @@
   "testTargets" : [
     {
       "skippedTests" : [
-<<<<<<< HEAD
         "ABIEncoderSoliditySha3Test",
-=======
         "DataConversionTests",
->>>>>>> fa44455e
         "EIP712Tests",
         "SoliditySha3Test",
         "web3swiftAdvancedABIv2Tests",
