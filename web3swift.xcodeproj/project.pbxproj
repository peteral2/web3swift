// !$*UTF8*$!
{
	archiveVersion = 1;
	classes = {
	};
	objectVersion = 52;
	objects = {

/* Begin PBXBuildFile section */
		13C338F821B6C62400F33F5E /* hash.h in Headers */ = {isa = PBXBuildFile; fileRef = 13C338C821B6C62200F33F5E /* hash.h */; };
		13C338F921B6C62400F33F5E /* field_10x26.h in Headers */ = {isa = PBXBuildFile; fileRef = 13C338C921B6C62200F33F5E /* field_10x26.h */; };
		13C338FA21B6C62400F33F5E /* scalar.h in Headers */ = {isa = PBXBuildFile; fileRef = 13C338CA21B6C62200F33F5E /* scalar.h */; };
		13C338FB21B6C62400F33F5E /* ecmult_impl.h in Headers */ = {isa = PBXBuildFile; fileRef = 13C338CB21B6C62200F33F5E /* ecmult_impl.h */; };
		13C338FC21B6C62400F33F5E /* field.h in Headers */ = {isa = PBXBuildFile; fileRef = 13C338CC21B6C62200F33F5E /* field.h */; };
		13C338FD21B6C62400F33F5E /* basic-config.h in Headers */ = {isa = PBXBuildFile; fileRef = 13C338CD21B6C62200F33F5E /* basic-config.h */; };
		13C338FE21B6C62400F33F5E /* hash_impl.h in Headers */ = {isa = PBXBuildFile; fileRef = 13C338CE21B6C62200F33F5E /* hash_impl.h */; };
		13C338FF21B6C62400F33F5E /* ecdsa.h in Headers */ = {isa = PBXBuildFile; fileRef = 13C338CF21B6C62200F33F5E /* ecdsa.h */; };
		13C3390021B6C62400F33F5E /* scalar_4x64.h in Headers */ = {isa = PBXBuildFile; fileRef = 13C338D021B6C62200F33F5E /* scalar_4x64.h */; };
		13C3390121B6C62400F33F5E /* field_impl.h in Headers */ = {isa = PBXBuildFile; fileRef = 13C338D121B6C62200F33F5E /* field_impl.h */; };
		13C3390221B6C62400F33F5E /* ecmult_gen_impl.h in Headers */ = {isa = PBXBuildFile; fileRef = 13C338D221B6C62200F33F5E /* ecmult_gen_impl.h */; };
		13C3390321B6C62400F33F5E /* group.h in Headers */ = {isa = PBXBuildFile; fileRef = 13C338D321B6C62200F33F5E /* group.h */; };
		13C3390421B6C62400F33F5E /* eckey_impl.h in Headers */ = {isa = PBXBuildFile; fileRef = 13C338D421B6C62200F33F5E /* eckey_impl.h */; };
		13C3390521B6C62400F33F5E /* ecmult_const_impl.h in Headers */ = {isa = PBXBuildFile; fileRef = 13C338D521B6C62200F33F5E /* ecmult_const_impl.h */; };
		13C3390621B6C62400F33F5E /* ecmult_gen.h in Headers */ = {isa = PBXBuildFile; fileRef = 13C338D621B6C62200F33F5E /* ecmult_gen.h */; };
		13C3390721B6C62400F33F5E /* eckey.h in Headers */ = {isa = PBXBuildFile; fileRef = 13C338D721B6C62200F33F5E /* eckey.h */; };
		13C3390821B6C62400F33F5E /* ecmult_const.h in Headers */ = {isa = PBXBuildFile; fileRef = 13C338D821B6C62200F33F5E /* ecmult_const.h */; };
		13C3390921B6C62400F33F5E /* field_5x52.h in Headers */ = {isa = PBXBuildFile; fileRef = 13C338D921B6C62200F33F5E /* field_5x52.h */; };
		13C3390C21B6C62400F33F5E /* secp256k1.h in Headers */ = {isa = PBXBuildFile; fileRef = 13C338DD21B6C62200F33F5E /* secp256k1.h */; settings = {ATTRIBUTES = (Public, ); }; };
		13C3390D21B6C62400F33F5E /* num_impl.h in Headers */ = {isa = PBXBuildFile; fileRef = 13C338DE21B6C62200F33F5E /* num_impl.h */; };
		13C3390E21B6C62400F33F5E /* num.h in Headers */ = {isa = PBXBuildFile; fileRef = 13C338DF21B6C62300F33F5E /* num.h */; };
		13C3390F21B6C62400F33F5E /* recovery_impl.h in Headers */ = {isa = PBXBuildFile; fileRef = 13C338E021B6C62300F33F5E /* recovery_impl.h */; };
		13C3391021B6C62400F33F5E /* field_5x52_impl.h in Headers */ = {isa = PBXBuildFile; fileRef = 13C338E121B6C62300F33F5E /* field_5x52_impl.h */; };
		13C3391121B6C62400F33F5E /* num_gmp.h in Headers */ = {isa = PBXBuildFile; fileRef = 13C338E221B6C62300F33F5E /* num_gmp.h */; };
		13C3391221B6C62400F33F5E /* scalar_4x64_impl.h in Headers */ = {isa = PBXBuildFile; fileRef = 13C338E321B6C62300F33F5E /* scalar_4x64_impl.h */; };
		13C3391321B6C62400F33F5E /* scalar_impl.h in Headers */ = {isa = PBXBuildFile; fileRef = 13C338E421B6C62300F33F5E /* scalar_impl.h */; };
		13C3391421B6C62400F33F5E /* scalar_low_impl.h in Headers */ = {isa = PBXBuildFile; fileRef = 13C338E521B6C62300F33F5E /* scalar_low_impl.h */; };
		13C3391521B6C62400F33F5E /* scratch_impl.h in Headers */ = {isa = PBXBuildFile; fileRef = 13C338E621B6C62300F33F5E /* scratch_impl.h */; };
		13C3391621B6C62400F33F5E /* secp256k1-config.h in Headers */ = {isa = PBXBuildFile; fileRef = 13C338E721B6C62300F33F5E /* secp256k1-config.h */; };
		13C3391721B6C62400F33F5E /* secp256k1.c in Sources */ = {isa = PBXBuildFile; fileRef = 13C338E821B6C62300F33F5E /* secp256k1.c */; };
		13C3391821B6C62400F33F5E /* field_10x26_impl.h in Headers */ = {isa = PBXBuildFile; fileRef = 13C338E921B6C62300F33F5E /* field_10x26_impl.h */; };
		13C3391921B6C62400F33F5E /* scalar_8x32_impl.h in Headers */ = {isa = PBXBuildFile; fileRef = 13C338EA21B6C62300F33F5E /* scalar_8x32_impl.h */; };
		13C3391A21B6C62400F33F5E /* field_5x52_int128_impl.h in Headers */ = {isa = PBXBuildFile; fileRef = 13C338EB21B6C62300F33F5E /* field_5x52_int128_impl.h */; };
		13C3391B21B6C62400F33F5E /* group_impl.h in Headers */ = {isa = PBXBuildFile; fileRef = 13C338EC21B6C62300F33F5E /* group_impl.h */; };
		13C3391C21B6C62400F33F5E /* scalar_low.h in Headers */ = {isa = PBXBuildFile; fileRef = 13C338ED21B6C62300F33F5E /* scalar_low.h */; };
		13C3391D21B6C62400F33F5E /* util.h in Headers */ = {isa = PBXBuildFile; fileRef = 13C338EE21B6C62300F33F5E /* util.h */; };
		13C3391E21B6C62400F33F5E /* ecmult.h in Headers */ = {isa = PBXBuildFile; fileRef = 13C338EF21B6C62400F33F5E /* ecmult.h */; };
		13C3391F21B6C62400F33F5E /* ecdh_impl.h in Headers */ = {isa = PBXBuildFile; fileRef = 13C338F021B6C62400F33F5E /* ecdh_impl.h */; };
		13C3392021B6C62400F33F5E /* num_gmp_impl.h in Headers */ = {isa = PBXBuildFile; fileRef = 13C338F121B6C62400F33F5E /* num_gmp_impl.h */; };
		13C3392121B6C62400F33F5E /* field_5x52_asm_impl.h in Headers */ = {isa = PBXBuildFile; fileRef = 13C338F221B6C62400F33F5E /* field_5x52_asm_impl.h */; };
		13C3392221B6C62400F33F5E /* secp256k1_main.h in Headers */ = {isa = PBXBuildFile; fileRef = 13C338F321B6C62400F33F5E /* secp256k1_main.h */; };
		13C3392321B6C62400F33F5E /* scalar_8x32.h in Headers */ = {isa = PBXBuildFile; fileRef = 13C338F421B6C62400F33F5E /* scalar_8x32.h */; };
		13C3392421B6C62400F33F5E /* ecdsa_impl.h in Headers */ = {isa = PBXBuildFile; fileRef = 13C338F521B6C62400F33F5E /* ecdsa_impl.h */; };
		13C3392521B6C62400F33F5E /* secp256k1_ec_mult_static_context.h in Headers */ = {isa = PBXBuildFile; fileRef = 13C338F621B6C62400F33F5E /* secp256k1_ec_mult_static_context.h */; };
		13C3392621B6C62400F33F5E /* scratch.h in Headers */ = {isa = PBXBuildFile; fileRef = 13C338F721B6C62400F33F5E /* scratch.h */; };
		13C3392821B6C68900F33F5E /* secp256k1.framework in Frameworks */ = {isa = PBXBuildFile; fileRef = 13C3388E21B6C2DD00F33F5E /* secp256k1.framework */; settings = {ATTRIBUTES = (Weak, ); }; };
		2AC22E362525C2000072F037 /* PathAddressStorage.swift in Sources */ = {isa = PBXBuildFile; fileRef = 2AC22E352525C2000072F037 /* PathAddressStorage.swift */; };
		3A7EA35E2280EA9A005120C2 /* Encodable+Extensions.swift in Sources */ = {isa = PBXBuildFile; fileRef = 3A7EA35D2280EA9A005120C2 /* Encodable+Extensions.swift */; };
		3A7EA3602280EB27005120C2 /* Decodable+Extensions.swift in Sources */ = {isa = PBXBuildFile; fileRef = 3A7EA35F2280EB27005120C2 /* Decodable+Extensions.swift */; };
		3AA8151C2276E42F00F5DB52 /* EventFiltering.swift in Sources */ = {isa = PBXBuildFile; fileRef = 3AA815172276E42F00F5DB52 /* EventFiltering.swift */; };
		3AA8151D2276E42F00F5DB52 /* ComparisonExtensions.swift in Sources */ = {isa = PBXBuildFile; fileRef = 3AA815182276E42F00F5DB52 /* ComparisonExtensions.swift */; };
		3AA8151E2276E42F00F5DB52 /* EthereumFilterEncodingExtensions.swift in Sources */ = {isa = PBXBuildFile; fileRef = 3AA815192276E42F00F5DB52 /* EthereumFilterEncodingExtensions.swift */; };
		3AA8151F2276E42F00F5DB52 /* EthereumContract.swift in Sources */ = {isa = PBXBuildFile; fileRef = 3AA8151A2276E42F00F5DB52 /* EthereumContract.swift */; };
		3AA815202276E42F00F5DB52 /* ContractProtocol.swift in Sources */ = {isa = PBXBuildFile; fileRef = 3AA8151B2276E42F00F5DB52 /* ContractProtocol.swift */; };
		3AA815A72276E44100F5DB52 /* ENS.swift in Sources */ = {isa = PBXBuildFile; fileRef = 3AA815232276E44100F5DB52 /* ENS.swift */; };
		3AA815A82276E44100F5DB52 /* PublicKey.swift in Sources */ = {isa = PBXBuildFile; fileRef = 3AA815242276E44100F5DB52 /* PublicKey.swift */; };
		3AA815A92276E44100F5DB52 /* ENSReverseRegistrar.swift in Sources */ = {isa = PBXBuildFile; fileRef = 3AA815252276E44100F5DB52 /* ENSReverseRegistrar.swift */; };
		3AA815AA2276E44100F5DB52 /* ENSBaseRegistrar.swift in Sources */ = {isa = PBXBuildFile; fileRef = 3AA815262276E44100F5DB52 /* ENSBaseRegistrar.swift */; };
		3AA815AB2276E44100F5DB52 /* ETHRegistrarController.swift in Sources */ = {isa = PBXBuildFile; fileRef = 3AA815272276E44100F5DB52 /* ETHRegistrarController.swift */; };
		3AA815AC2276E44100F5DB52 /* NameHash.swift in Sources */ = {isa = PBXBuildFile; fileRef = 3AA815282276E44100F5DB52 /* NameHash.swift */; };
		3AA815AD2276E44100F5DB52 /* ENSRegistry.swift in Sources */ = {isa = PBXBuildFile; fileRef = 3AA815292276E44100F5DB52 /* ENSRegistry.swift */; };
		3AA815AE2276E44100F5DB52 /* ENSResolver.swift in Sources */ = {isa = PBXBuildFile; fileRef = 3AA8152A2276E44100F5DB52 /* ENSResolver.swift */; };
		3AA815AF2276E44100F5DB52 /* NonceMiddleware.swift in Sources */ = {isa = PBXBuildFile; fileRef = 3AA8152C2276E44100F5DB52 /* NonceMiddleware.swift */; };
		3AA815B02276E44100F5DB52 /* EIP67Code.swift in Sources */ = {isa = PBXBuildFile; fileRef = 3AA8152E2276E44100F5DB52 /* EIP67Code.swift */; };
		3AA815B12276E44100F5DB52 /* EIP681.swift in Sources */ = {isa = PBXBuildFile; fileRef = 3AA8152F2276E44100F5DB52 /* EIP681.swift */; };
		3AA815B22276E44100F5DB52 /* KeystoreManager.swift in Sources */ = {isa = PBXBuildFile; fileRef = 3AA815312276E44100F5DB52 /* KeystoreManager.swift */; };
		3AA815B32276E44100F5DB52 /* IBAN.swift in Sources */ = {isa = PBXBuildFile; fileRef = 3AA815322276E44100F5DB52 /* IBAN.swift */; };
		3AA815B42276E44100F5DB52 /* BIP39.swift in Sources */ = {isa = PBXBuildFile; fileRef = 3AA815332276E44100F5DB52 /* BIP39.swift */; };
		3AA815B52276E44100F5DB52 /* BIP32HDNode.swift in Sources */ = {isa = PBXBuildFile; fileRef = 3AA815342276E44100F5DB52 /* BIP32HDNode.swift */; };
		3AA815B62276E44100F5DB52 /* BIP39+WordLists.swift in Sources */ = {isa = PBXBuildFile; fileRef = 3AA815352276E44100F5DB52 /* BIP39+WordLists.swift */; };
		3AA815B72276E44100F5DB52 /* BIP32Keystore.swift in Sources */ = {isa = PBXBuildFile; fileRef = 3AA815362276E44100F5DB52 /* BIP32Keystore.swift */; };
		3AA815B82276E44100F5DB52 /* EthereumKeystoreV3.swift in Sources */ = {isa = PBXBuildFile; fileRef = 3AA815372276E44100F5DB52 /* EthereumKeystoreV3.swift */; };
		3AA815BA2276E44100F5DB52 /* PlainKeystore.swift in Sources */ = {isa = PBXBuildFile; fileRef = 3AA815392276E44100F5DB52 /* PlainKeystore.swift */; };
		3AA815BB2276E44100F5DB52 /* AbstractKeystore.swift in Sources */ = {isa = PBXBuildFile; fileRef = 3AA8153A2276E44100F5DB52 /* AbstractKeystore.swift */; };
		3AA815BD2276E44100F5DB52 /* BloomFilter.swift in Sources */ = {isa = PBXBuildFile; fileRef = 3AA8153D2276E44100F5DB52 /* BloomFilter.swift */; };
		3AA815BE2276E44100F5DB52 /* TransactionSigner.swift in Sources */ = {isa = PBXBuildFile; fileRef = 3AA8153E2276E44100F5DB52 /* TransactionSigner.swift */; };
		3AA815BF2276E44100F5DB52 /* EthereumTransaction.swift in Sources */ = {isa = PBXBuildFile; fileRef = 3AA8153F2276E44100F5DB52 /* EthereumTransaction.swift */; };
		3AA815C02276E44100F5DB52 /* Web3+Wallet.swift in Sources */ = {isa = PBXBuildFile; fileRef = 3AA815412276E44100F5DB52 /* Web3+Wallet.swift */; };
		3AA815C12276E44100F5DB52 /* Web3+BrowserFunctions.swift in Sources */ = {isa = PBXBuildFile; fileRef = 3AA815422276E44100F5DB52 /* Web3+BrowserFunctions.swift */; };
		3AA815C22276E44100F5DB52 /* ABIDecoding.swift in Sources */ = {isa = PBXBuildFile; fileRef = 3AA815442276E44100F5DB52 /* ABIDecoding.swift */; };
		3AA815C32276E44100F5DB52 /* ABIElements.swift in Sources */ = {isa = PBXBuildFile; fileRef = 3AA815452276E44100F5DB52 /* ABIElements.swift */; };
		3AA815C42276E44100F5DB52 /* ABITypeParser.swift in Sources */ = {isa = PBXBuildFile; fileRef = 3AA815462276E44100F5DB52 /* ABITypeParser.swift */; };
		3AA815C52276E44100F5DB52 /* ABIParameterTypes.swift in Sources */ = {isa = PBXBuildFile; fileRef = 3AA815472276E44100F5DB52 /* ABIParameterTypes.swift */; };
		3AA815C62276E44100F5DB52 /* ABI.swift in Sources */ = {isa = PBXBuildFile; fileRef = 3AA815482276E44100F5DB52 /* ABI.swift */; };
		3AA815C72276E44100F5DB52 /* ABIEncoding.swift in Sources */ = {isa = PBXBuildFile; fileRef = 3AA815492276E44100F5DB52 /* ABIEncoding.swift */; };
		3AA815C82276E44100F5DB52 /* ABIParsing.swift in Sources */ = {isa = PBXBuildFile; fileRef = 3AA8154A2276E44100F5DB52 /* ABIParsing.swift */; };
		3AA815C92276E44100F5DB52 /* RLP.swift in Sources */ = {isa = PBXBuildFile; fileRef = 3AA8154C2276E44100F5DB52 /* RLP.swift */; };
		3AA815CA2276E44100F5DB52 /* Web3+HttpProvider.swift in Sources */ = {isa = PBXBuildFile; fileRef = 3AA8154E2276E44100F5DB52 /* Web3+HttpProvider.swift */; };
		3AA815CB2276E44100F5DB52 /* Web3.swift in Sources */ = {isa = PBXBuildFile; fileRef = 3AA8154F2276E44100F5DB52 /* Web3.swift */; };
		3AA815CC2276E44100F5DB52 /* Web3+InfuraProviders.swift in Sources */ = {isa = PBXBuildFile; fileRef = 3AA815502276E44100F5DB52 /* Web3+InfuraProviders.swift */; };
		3AA815CD2276E44100F5DB52 /* Web3+Personal.swift in Sources */ = {isa = PBXBuildFile; fileRef = 3AA815512276E44100F5DB52 /* Web3+Personal.swift */; };
		3AA815CE2276E44100F5DB52 /* Web3+Eventloop.swift in Sources */ = {isa = PBXBuildFile; fileRef = 3AA815522276E44100F5DB52 /* Web3+Eventloop.swift */; };
		3AA815CF2276E44100F5DB52 /* Web3+Eth+Websocket.swift in Sources */ = {isa = PBXBuildFile; fileRef = 3AA815532276E44100F5DB52 /* Web3+Eth+Websocket.swift */; };
		3AA815D02276E44100F5DB52 /* Web3+Utils.swift in Sources */ = {isa = PBXBuildFile; fileRef = 3AA815542276E44100F5DB52 /* Web3+Utils.swift */; };
		3AA815D12276E44100F5DB52 /* Web3+MutatingTransaction.swift in Sources */ = {isa = PBXBuildFile; fileRef = 3AA815552276E44100F5DB52 /* Web3+MutatingTransaction.swift */; };
		3AA815D22276E44100F5DB52 /* Web3+JSONRPC.swift in Sources */ = {isa = PBXBuildFile; fileRef = 3AA815562276E44100F5DB52 /* Web3+JSONRPC.swift */; };
		3AA815D32276E44100F5DB52 /* Web3+Instance.swift in Sources */ = {isa = PBXBuildFile; fileRef = 3AA815572276E44100F5DB52 /* Web3+Instance.swift */; };
		3AA815D42276E44100F5DB52 /* Web3+Contract.swift in Sources */ = {isa = PBXBuildFile; fileRef = 3AA815582276E44100F5DB52 /* Web3+Contract.swift */; };
		3AA815D52276E44100F5DB52 /* Web3+EventParser.swift in Sources */ = {isa = PBXBuildFile; fileRef = 3AA815592276E44100F5DB52 /* Web3+EventParser.swift */; };
		3AA815D62276E44100F5DB52 /* Web3+ReadingTransaction.swift in Sources */ = {isa = PBXBuildFile; fileRef = 3AA8155A2276E44100F5DB52 /* Web3+ReadingTransaction.swift */; };
		3AA815D72276E44100F5DB52 /* Web3+Protocols.swift in Sources */ = {isa = PBXBuildFile; fileRef = 3AA8155B2276E44100F5DB52 /* Web3+Protocols.swift */; };
		3AA815D82276E44100F5DB52 /* Web3+WebsocketProvider.swift in Sources */ = {isa = PBXBuildFile; fileRef = 3AA8155C2276E44100F5DB52 /* Web3+WebsocketProvider.swift */; };
		3AA815D92276E44100F5DB52 /* Web3+Methods.swift in Sources */ = {isa = PBXBuildFile; fileRef = 3AA8155D2276E44100F5DB52 /* Web3+Methods.swift */; };
		3AA815DA2276E44100F5DB52 /* Web3+Eth.swift in Sources */ = {isa = PBXBuildFile; fileRef = 3AA8155E2276E44100F5DB52 /* Web3+Eth.swift */; };
		3AA815DB2276E44100F5DB52 /* Web3+TxPool.swift in Sources */ = {isa = PBXBuildFile; fileRef = 3AA8155F2276E44100F5DB52 /* Web3+TxPool.swift */; };
		3AA815DC2276E44100F5DB52 /* Web3+Structures.swift in Sources */ = {isa = PBXBuildFile; fileRef = 3AA815602276E44100F5DB52 /* Web3+Structures.swift */; };
		3AA815DD2276E44100F5DB52 /* Web3+Options.swift in Sources */ = {isa = PBXBuildFile; fileRef = 3AA815612276E44100F5DB52 /* Web3+Options.swift */; };
		3AA815DE2276E44100F5DB52 /* RIPEMD160+StackOveflow.swift in Sources */ = {isa = PBXBuildFile; fileRef = 3AA815632276E44100F5DB52 /* RIPEMD160+StackOveflow.swift */; };
		3AA815DF2276E44100F5DB52 /* BigUInt+Extensions.swift in Sources */ = {isa = PBXBuildFile; fileRef = 3AA815642276E44100F5DB52 /* BigUInt+Extensions.swift */; };
		3AA815E02276E44100F5DB52 /* CryptoExtensions.swift in Sources */ = {isa = PBXBuildFile; fileRef = 3AA815652276E44100F5DB52 /* CryptoExtensions.swift */; };
		3AA815E12276E44100F5DB52 /* String+Extension.swift in Sources */ = {isa = PBXBuildFile; fileRef = 3AA815662276E44100F5DB52 /* String+Extension.swift */; };
		3AA815E22276E44100F5DB52 /* NSRegularExpressionExtension.swift in Sources */ = {isa = PBXBuildFile; fileRef = 3AA815672276E44100F5DB52 /* NSRegularExpressionExtension.swift */; };
		3AA815E32276E44100F5DB52 /* Dictionary+Extension.swift in Sources */ = {isa = PBXBuildFile; fileRef = 3AA815682276E44100F5DB52 /* Dictionary+Extension.swift */; };
		3AA815E42276E44100F5DB52 /* Data+Extension.swift in Sources */ = {isa = PBXBuildFile; fileRef = 3AA815692276E44100F5DB52 /* Data+Extension.swift */; };
		3AA815E52276E44100F5DB52 /* NativeTypesEncoding+Extensions.swift in Sources */ = {isa = PBXBuildFile; fileRef = 3AA8156A2276E44100F5DB52 /* NativeTypesEncoding+Extensions.swift */; };
		3AA815E62276E44100F5DB52 /* Base58.swift in Sources */ = {isa = PBXBuildFile; fileRef = 3AA8156B2276E44100F5DB52 /* Base58.swift */; };
		3AA815E72276E44100F5DB52 /* Array+Extension.swift in Sources */ = {isa = PBXBuildFile; fileRef = 3AA8156C2276E44100F5DB52 /* Array+Extension.swift */; };
		3AA815E82276E44100F5DB52 /* Extensions.swift in Sources */ = {isa = PBXBuildFile; fileRef = 3AA8156E2276E44100F5DB52 /* Extensions.swift */; };
		3AA815E92276E44100F5DB52 /* EthereumAddress.swift in Sources */ = {isa = PBXBuildFile; fileRef = 3AA8156F2276E44100F5DB52 /* EthereumAddress.swift */; };
		3AA815EA2276E44100F5DB52 /* Promise+Web3+Eth+GetBlockNumber.swift in Sources */ = {isa = PBXBuildFile; fileRef = 3AA815712276E44100F5DB52 /* Promise+Web3+Eth+GetBlockNumber.swift */; };
		3AA815EB2276E44100F5DB52 /* Promise+Web3+Personal+Sign.swift in Sources */ = {isa = PBXBuildFile; fileRef = 3AA815722276E44100F5DB52 /* Promise+Web3+Personal+Sign.swift */; };
		3AA815EC2276E44100F5DB52 /* Promise+Web3+Eth+GetGasPrice.swift in Sources */ = {isa = PBXBuildFile; fileRef = 3AA815732276E44100F5DB52 /* Promise+Web3+Eth+GetGasPrice.swift */; };
		3AA815ED2276E44100F5DB52 /* Promise+Web3+Eth+GetBlockByHash.swift in Sources */ = {isa = PBXBuildFile; fileRef = 3AA815742276E44100F5DB52 /* Promise+Web3+Eth+GetBlockByHash.swift */; };
		3AA815EE2276E44100F5DB52 /* Promise+Web3+Eth+GetTransactionDetails.swift in Sources */ = {isa = PBXBuildFile; fileRef = 3AA815752276E44100F5DB52 /* Promise+Web3+Eth+GetTransactionDetails.swift */; };
		3AA815EF2276E44100F5DB52 /* Promise+HttpProvider.swift in Sources */ = {isa = PBXBuildFile; fileRef = 3AA815762276E44100F5DB52 /* Promise+HttpProvider.swift */; };
		3AA815F02276E44100F5DB52 /* Promise+Web3+Eth+SendTransaction.swift in Sources */ = {isa = PBXBuildFile; fileRef = 3AA815772276E44100F5DB52 /* Promise+Web3+Eth+SendTransaction.swift */; };
		3AA815F12276E44100F5DB52 /* Promise+Web3+Eth+GetBalance.swift in Sources */ = {isa = PBXBuildFile; fileRef = 3AA815782276E44100F5DB52 /* Promise+Web3+Eth+GetBalance.swift */; };
		3AA815F22276E44100F5DB52 /* Promise+Batching.swift in Sources */ = {isa = PBXBuildFile; fileRef = 3AA815792276E44100F5DB52 /* Promise+Batching.swift */; };
		3AA815F32276E44100F5DB52 /* Promise+Web3+Eth+GetTransactionReceipt.swift in Sources */ = {isa = PBXBuildFile; fileRef = 3AA8157A2276E44100F5DB52 /* Promise+Web3+Eth+GetTransactionReceipt.swift */; };
		3AA815F42276E44100F5DB52 /* Promise+Web3+Eth+EstimateGas.swift in Sources */ = {isa = PBXBuildFile; fileRef = 3AA8157B2276E44100F5DB52 /* Promise+Web3+Eth+EstimateGas.swift */; };
		3AA815F52276E44100F5DB52 /* Promise+Web3+Eth+GetBlockByNumber.swift in Sources */ = {isa = PBXBuildFile; fileRef = 3AA8157C2276E44100F5DB52 /* Promise+Web3+Eth+GetBlockByNumber.swift */; };
		3AA815F62276E44100F5DB52 /* Promise+Web3+Eth+SendRawTransaction.swift in Sources */ = {isa = PBXBuildFile; fileRef = 3AA8157D2276E44100F5DB52 /* Promise+Web3+Eth+SendRawTransaction.swift */; };
		3AA815F72276E44100F5DB52 /* Promise+Web3+Eth+GetTransactionCount.swift in Sources */ = {isa = PBXBuildFile; fileRef = 3AA8157E2276E44100F5DB52 /* Promise+Web3+Eth+GetTransactionCount.swift */; };
		3AA815F82276E44100F5DB52 /* Promise+Web3+Contract+GetIndexedEvents.swift in Sources */ = {isa = PBXBuildFile; fileRef = 3AA8157F2276E44100F5DB52 /* Promise+Web3+Contract+GetIndexedEvents.swift */; };
		3AA815F92276E44100F5DB52 /* Promise+Web3+TxPool.swift in Sources */ = {isa = PBXBuildFile; fileRef = 3AA815802276E44100F5DB52 /* Promise+Web3+TxPool.swift */; };
		3AA815FA2276E44100F5DB52 /* Promise+Web3+Eth+GetAccounts.swift in Sources */ = {isa = PBXBuildFile; fileRef = 3AA815812276E44100F5DB52 /* Promise+Web3+Eth+GetAccounts.swift */; };
		3AA815FB2276E44100F5DB52 /* Promise+Web3+Personal+UnlockAccount.swift in Sources */ = {isa = PBXBuildFile; fileRef = 3AA815822276E44100F5DB52 /* Promise+Web3+Personal+UnlockAccount.swift */; };
		3AA815FC2276E44100F5DB52 /* Promise+Web3+Personal+CreateAccount.swift in Sources */ = {isa = PBXBuildFile; fileRef = 3AA815832276E44100F5DB52 /* Promise+Web3+Personal+CreateAccount.swift */; };
		3AA815FD2276E44100F5DB52 /* Promise+Web3+Eth+Call.swift in Sources */ = {isa = PBXBuildFile; fileRef = 3AA815842276E44100F5DB52 /* Promise+Web3+Eth+Call.swift */; };
		3AA815FE2276E44100F5DB52 /* Web3+ERC820.swift in Sources */ = {isa = PBXBuildFile; fileRef = 3AA815872276E44100F5DB52 /* Web3+ERC820.swift */; };
		3AA815FF2276E44100F5DB52 /* Web3+ERC721x.swift in Sources */ = {isa = PBXBuildFile; fileRef = 3AA815892276E44100F5DB52 /* Web3+ERC721x.swift */; };
		3AA816002276E44100F5DB52 /* Web3+ERC888.swift in Sources */ = {isa = PBXBuildFile; fileRef = 3AA8158B2276E44100F5DB52 /* Web3+ERC888.swift */; };
		3AA816012276E44100F5DB52 /* Web3+ERC1376.swift in Sources */ = {isa = PBXBuildFile; fileRef = 3AA8158D2276E44100F5DB52 /* Web3+ERC1376.swift */; };
		3AA816022276E44100F5DB52 /* Web3+ERC1633.swift in Sources */ = {isa = PBXBuildFile; fileRef = 3AA8158F2276E44100F5DB52 /* Web3+ERC1633.swift */; };
		3AA816032276E44100F5DB52 /* Web3+ERC20.swift in Sources */ = {isa = PBXBuildFile; fileRef = 3AA815912276E44100F5DB52 /* Web3+ERC20.swift */; };
		3AA816042276E44100F5DB52 /* Web3+ERC1400.swift in Sources */ = {isa = PBXBuildFile; fileRef = 3AA815932276E44100F5DB52 /* Web3+ERC1400.swift */; };
		3AA816052276E44100F5DB52 /* Web3+SecurityToken.swift in Sources */ = {isa = PBXBuildFile; fileRef = 3AA815952276E44100F5DB52 /* Web3+SecurityToken.swift */; };
		3AA816062276E44100F5DB52 /* Web3+ST20.swift in Sources */ = {isa = PBXBuildFile; fileRef = 3AA815962276E44100F5DB52 /* Web3+ST20.swift */; };
		3AA816072276E44100F5DB52 /* Web3+ERC1643.swift in Sources */ = {isa = PBXBuildFile; fileRef = 3AA815982276E44100F5DB52 /* Web3+ERC1643.swift */; };
		3AA816082276E44100F5DB52 /* Web3+ERC1644.swift in Sources */ = {isa = PBXBuildFile; fileRef = 3AA8159A2276E44100F5DB52 /* Web3+ERC1644.swift */; };
		3AA816092276E44100F5DB52 /* Web3+ERC777.swift in Sources */ = {isa = PBXBuildFile; fileRef = 3AA8159C2276E44100F5DB52 /* Web3+ERC777.swift */; };
		3AA8160A2276E44100F5DB52 /* Web3+ERC1594.swift in Sources */ = {isa = PBXBuildFile; fileRef = 3AA8159E2276E44100F5DB52 /* Web3+ERC1594.swift */; };
		3AA8160B2276E44100F5DB52 /* Web3+ERC165.swift in Sources */ = {isa = PBXBuildFile; fileRef = 3AA815A02276E44100F5DB52 /* Web3+ERC165.swift */; };
		3AA8160C2276E44100F5DB52 /* Web3+ERC1410.swift in Sources */ = {isa = PBXBuildFile; fileRef = 3AA815A22276E44100F5DB52 /* Web3+ERC1410.swift */; };
		3AA8160D2276E44100F5DB52 /* Web3+ERC721.swift in Sources */ = {isa = PBXBuildFile; fileRef = 3AA815A42276E44100F5DB52 /* Web3+ERC721.swift */; };
		3AA8160E2276E44100F5DB52 /* Web3+ERC1155.swift in Sources */ = {isa = PBXBuildFile; fileRef = 3AA815A62276E44100F5DB52 /* Web3+ERC1155.swift */; };
		3AA816242276E48400F5DB52 /* web3swift_EIP67_Tests.swift in Sources */ = {isa = PBXBuildFile; fileRef = 3AA8160F2276E48300F5DB52 /* web3swift_EIP67_Tests.swift */; };
		3AA816252276E48400F5DB52 /* web3swift_basic_local_node_Tests.swift in Sources */ = {isa = PBXBuildFile; fileRef = 3AA816102276E48300F5DB52 /* web3swift_basic_local_node_Tests.swift */; };
		3AA816262276E48400F5DB52 /* web3swift_RLP_Tests.swift in Sources */ = {isa = PBXBuildFile; fileRef = 3AA816112276E48300F5DB52 /* web3swift_RLP_Tests.swift */; };
		3AA816272276E48400F5DB52 /* web3swift_AdvancedABIv2_Tests.swift in Sources */ = {isa = PBXBuildFile; fileRef = 3AA816122276E48300F5DB52 /* web3swift_AdvancedABIv2_Tests.swift */; };
		3AA816282276E48400F5DB52 /* web3swift_ERC20_Tests.swift in Sources */ = {isa = PBXBuildFile; fileRef = 3AA816132276E48300F5DB52 /* web3swift_ERC20_Tests.swift */; };
		3AA816292276E48400F5DB52 /* web3swift_ST20AndSecurityToken_Tests.swift in Sources */ = {isa = PBXBuildFile; fileRef = 3AA816142276E48300F5DB52 /* web3swift_ST20AndSecurityToken_Tests.swift */; };
		3AA8162A2276E48400F5DB52 /* web3swift_Tests.swift in Sources */ = {isa = PBXBuildFile; fileRef = 3AA816152276E48300F5DB52 /* web3swift_Tests.swift */; };
		3AA8162B2276E48400F5DB52 /* web3swift_User_cases.swift in Sources */ = {isa = PBXBuildFile; fileRef = 3AA816162276E48300F5DB52 /* web3swift_User_cases.swift */; };
		3AA8162C2276E48400F5DB52 /* web3swift_ERC20_Class_Tests.swift in Sources */ = {isa = PBXBuildFile; fileRef = 3AA816172276E48300F5DB52 /* web3swift_ERC20_Class_Tests.swift */; };
		3AA8162D2276E48400F5DB52 /* web3swift_numberFormattingUtil_Tests.swift in Sources */ = {isa = PBXBuildFile; fileRef = 3AA816182276E48300F5DB52 /* web3swift_numberFormattingUtil_Tests.swift */; };
		3AA8162E2276E48400F5DB52 /* web3swift_ObjC_Tests.swift in Sources */ = {isa = PBXBuildFile; fileRef = 3AA816192276E48300F5DB52 /* web3swift_ObjC_Tests.swift */; };
		3AA8162F2276E48400F5DB52 /* web3swift_EIP681_Tests.swift in Sources */ = {isa = PBXBuildFile; fileRef = 3AA8161A2276E48300F5DB52 /* web3swift_EIP681_Tests.swift */; };
		3AA816302276E48400F5DB52 /* web3swift_keystores_Tests.swift in Sources */ = {isa = PBXBuildFile; fileRef = 3AA8161B2276E48300F5DB52 /* web3swift_keystores_Tests.swift */; };
		3AA816312276E48400F5DB52 /* web3swift_promises_Tests.swift in Sources */ = {isa = PBXBuildFile; fileRef = 3AA8161C2276E48300F5DB52 /* web3swift_promises_Tests.swift */; };
		3AA816322276E48400F5DB52 /* web3swift_remoteParsing_Tests.swift in Sources */ = {isa = PBXBuildFile; fileRef = 3AA8161D2276E48300F5DB52 /* web3swift_remoteParsing_Tests.swift */; };
		3AA816332276E48400F5DB52 /* web3swift_ENS_Tests.swift in Sources */ = {isa = PBXBuildFile; fileRef = 3AA8161E2276E48300F5DB52 /* web3swift_ENS_Tests.swift */; };
		3AA816342276E48400F5DB52 /* web3swift_infura_Tests.swift in Sources */ = {isa = PBXBuildFile; fileRef = 3AA8161F2276E48400F5DB52 /* web3swift_infura_Tests.swift */; };
		3AA816352276E48400F5DB52 /* web3swift_transactions_Tests.swift in Sources */ = {isa = PBXBuildFile; fileRef = 3AA816202276E48400F5DB52 /* web3swift_transactions_Tests.swift */; };
		3AA816362276E48400F5DB52 /* web3swift_personalSignature_Tests.swift in Sources */ = {isa = PBXBuildFile; fileRef = 3AA816212276E48400F5DB52 /* web3swift_personalSignature_Tests.swift */; };
		3AA816372276E48400F5DB52 /* web3swift_Eventloop_Tests.swift in Sources */ = {isa = PBXBuildFile; fileRef = 3AA816222276E48400F5DB52 /* web3swift_Eventloop_Tests.swift */; };
		3AA816382276E48400F5DB52 /* web3swift_Websockets_Tests.swift in Sources */ = {isa = PBXBuildFile; fileRef = 3AA816232276E48400F5DB52 /* web3swift_Websockets_Tests.swift */; };
		3AA8163A2276E4AE00F5DB52 /* SECP256k1.swift in Sources */ = {isa = PBXBuildFile; fileRef = 3AA816392276E4AE00F5DB52 /* SECP256k1.swift */; };
		3AEF4ABF22C0B6BE00AC7929 /* Web3+Constants.swift in Sources */ = {isa = PBXBuildFile; fileRef = 3AEF4ABE22C0B6BE00AC7929 /* Web3+Constants.swift */; };
		4E28AF5725258CE20065EE44 /* web3swift.framework in Frameworks */ = {isa = PBXBuildFile; fileRef = 1317BCE3218C50D100D6D095 /* web3swift.framework */; };
		4E2DFEF425485B53001AF561 /* KeystoreParams.swift in Sources */ = {isa = PBXBuildFile; fileRef = 4E2DFEF325485B53001AF561 /* KeystoreParams.swift */; };
		E22A911F241ED71A00EC1021 /* browser.min.js in Resources */ = {isa = PBXBuildFile; fileRef = E22A911E241ED71A00EC1021 /* browser.min.js */; };
		E252E67F26B403F500717C16 /* web3swift_helpers.swift in Sources */ = {isa = PBXBuildFile; fileRef = E252E67E26B403F500717C16 /* web3swift_helpers.swift */; };
		E2B76710241ED479007EBFE3 /* browser.js in Resources */ = {isa = PBXBuildFile; fileRef = E2B7670F241ED479007EBFE3 /* browser.js */; };
		E2EDC5EA241EDE3600410EA6 /* BrowserViewController.swift in Sources */ = {isa = PBXBuildFile; fileRef = E2EDC5E9241EDE3600410EA6 /* BrowserViewController.swift */; };
		E2EDC5EC241EE18700410EA6 /* wk.bridge.min.js in Resources */ = {isa = PBXBuildFile; fileRef = E2EDC5EB241EE18700410EA6 /* wk.bridge.min.js */; };
		E2EDC5EE241EE1E600410EA6 /* Bridge.swift in Sources */ = {isa = PBXBuildFile; fileRef = E2EDC5ED241EE1E600410EA6 /* Bridge.swift */; };
		F5213FF42673849600EBDC50 /* CryptoSwift.xcframework in Frameworks */ = {isa = PBXBuildFile; fileRef = F5213FEF2673849600EBDC50 /* CryptoSwift.xcframework */; };
		F5213FF52673849600EBDC50 /* CryptoSwift.xcframework in Frameworks */ = {isa = PBXBuildFile; fileRef = F5213FEF2673849600EBDC50 /* CryptoSwift.xcframework */; };
		F5213FF62673849600EBDC50 /* BigInt.xcframework in Frameworks */ = {isa = PBXBuildFile; fileRef = F5213FF02673849600EBDC50 /* BigInt.xcframework */; };
		F5213FF72673849600EBDC50 /* BigInt.xcframework in Frameworks */ = {isa = PBXBuildFile; fileRef = F5213FF02673849600EBDC50 /* BigInt.xcframework */; };
		F5213FF82673849600EBDC50 /* PromiseKit.xcframework in Frameworks */ = {isa = PBXBuildFile; fileRef = F5213FF12673849600EBDC50 /* PromiseKit.xcframework */; };
		F5213FF92673849600EBDC50 /* PromiseKit.xcframework in Frameworks */ = {isa = PBXBuildFile; fileRef = F5213FF12673849600EBDC50 /* PromiseKit.xcframework */; };
		F5213FFA2673849600EBDC50 /* SipHash.xcframework in Frameworks */ = {isa = PBXBuildFile; fileRef = F5213FF22673849600EBDC50 /* SipHash.xcframework */; };
		F5213FFB2673849600EBDC50 /* SipHash.xcframework in Frameworks */ = {isa = PBXBuildFile; fileRef = F5213FF22673849600EBDC50 /* SipHash.xcframework */; };
		F5213FFC2673849600EBDC50 /* Starscream.xcframework in Frameworks */ = {isa = PBXBuildFile; fileRef = F5213FF32673849600EBDC50 /* Starscream.xcframework */; };
		F5213FFD2673849600EBDC50 /* Starscream.xcframework in Frameworks */ = {isa = PBXBuildFile; fileRef = F5213FF32673849600EBDC50 /* Starscream.xcframework */; };
/* End PBXBuildFile section */

/* Begin PBXFileReference section */
		1317BCE3218C50D100D6D095 /* web3swift.framework */ = {isa = PBXFileReference; explicitFileType = wrapper.framework; includeInIndex = 0; path = web3swift.framework; sourceTree = BUILT_PRODUCTS_DIR; };
		1317BE22218C8A9E00D6D095 /* Cartfile */ = {isa = PBXFileReference; fileEncoding = 4; lastKnownFileType = text; path = Cartfile; sourceTree = "<group>"; };
		1317BE24218C8A9E00D6D095 /* Package.swift */ = {isa = PBXFileReference; fileEncoding = 4; lastKnownFileType = sourcecode.swift; path = Package.swift; sourceTree = "<group>"; };
		1317BE27218C8A9F00D6D095 /* web3swift.podspec */ = {isa = PBXFileReference; fileEncoding = 4; lastKnownFileType = text; path = web3swift.podspec; sourceTree = "<group>"; xcLanguageSpecificationIdentifier = xcode.lang.ruby; };
		139751B7219AF76D0044D2B0 /* Tests.xctest */ = {isa = PBXFileReference; explicitFileType = wrapper.cfbundle; includeInIndex = 0; path = Tests.xctest; sourceTree = BUILT_PRODUCTS_DIR; };
		13A8D5BD21B9296B00469740 /* CoreImage.framework */ = {isa = PBXFileReference; lastKnownFileType = wrapper.framework; name = CoreImage.framework; path = System/Library/Frameworks/CoreImage.framework; sourceTree = SDKROOT; };
		13C3388E21B6C2DD00F33F5E /* secp256k1.framework */ = {isa = PBXFileReference; explicitFileType = wrapper.framework; includeInIndex = 0; path = secp256k1.framework; sourceTree = BUILT_PRODUCTS_DIR; };
		13C338C821B6C62200F33F5E /* hash.h */ = {isa = PBXFileReference; fileEncoding = 4; lastKnownFileType = sourcecode.c.h; path = hash.h; sourceTree = "<group>"; };
		13C338C921B6C62200F33F5E /* field_10x26.h */ = {isa = PBXFileReference; fileEncoding = 4; lastKnownFileType = sourcecode.c.h; path = field_10x26.h; sourceTree = "<group>"; };
		13C338CA21B6C62200F33F5E /* scalar.h */ = {isa = PBXFileReference; fileEncoding = 4; lastKnownFileType = sourcecode.c.h; path = scalar.h; sourceTree = "<group>"; };
		13C338CB21B6C62200F33F5E /* ecmult_impl.h */ = {isa = PBXFileReference; fileEncoding = 4; lastKnownFileType = sourcecode.c.h; path = ecmult_impl.h; sourceTree = "<group>"; };
		13C338CC21B6C62200F33F5E /* field.h */ = {isa = PBXFileReference; fileEncoding = 4; lastKnownFileType = sourcecode.c.h; path = field.h; sourceTree = "<group>"; };
		13C338CD21B6C62200F33F5E /* basic-config.h */ = {isa = PBXFileReference; fileEncoding = 4; lastKnownFileType = sourcecode.c.h; path = "basic-config.h"; sourceTree = "<group>"; };
		13C338CE21B6C62200F33F5E /* hash_impl.h */ = {isa = PBXFileReference; fileEncoding = 4; lastKnownFileType = sourcecode.c.h; path = hash_impl.h; sourceTree = "<group>"; };
		13C338CF21B6C62200F33F5E /* ecdsa.h */ = {isa = PBXFileReference; fileEncoding = 4; lastKnownFileType = sourcecode.c.h; path = ecdsa.h; sourceTree = "<group>"; };
		13C338D021B6C62200F33F5E /* scalar_4x64.h */ = {isa = PBXFileReference; fileEncoding = 4; lastKnownFileType = sourcecode.c.h; path = scalar_4x64.h; sourceTree = "<group>"; };
		13C338D121B6C62200F33F5E /* field_impl.h */ = {isa = PBXFileReference; fileEncoding = 4; lastKnownFileType = sourcecode.c.h; path = field_impl.h; sourceTree = "<group>"; };
		13C338D221B6C62200F33F5E /* ecmult_gen_impl.h */ = {isa = PBXFileReference; fileEncoding = 4; lastKnownFileType = sourcecode.c.h; path = ecmult_gen_impl.h; sourceTree = "<group>"; };
		13C338D321B6C62200F33F5E /* group.h */ = {isa = PBXFileReference; fileEncoding = 4; lastKnownFileType = sourcecode.c.h; path = group.h; sourceTree = "<group>"; };
		13C338D421B6C62200F33F5E /* eckey_impl.h */ = {isa = PBXFileReference; fileEncoding = 4; lastKnownFileType = sourcecode.c.h; path = eckey_impl.h; sourceTree = "<group>"; };
		13C338D521B6C62200F33F5E /* ecmult_const_impl.h */ = {isa = PBXFileReference; fileEncoding = 4; lastKnownFileType = sourcecode.c.h; path = ecmult_const_impl.h; sourceTree = "<group>"; };
		13C338D621B6C62200F33F5E /* ecmult_gen.h */ = {isa = PBXFileReference; fileEncoding = 4; lastKnownFileType = sourcecode.c.h; path = ecmult_gen.h; sourceTree = "<group>"; };
		13C338D721B6C62200F33F5E /* eckey.h */ = {isa = PBXFileReference; fileEncoding = 4; lastKnownFileType = sourcecode.c.h; path = eckey.h; sourceTree = "<group>"; };
		13C338D821B6C62200F33F5E /* ecmult_const.h */ = {isa = PBXFileReference; fileEncoding = 4; lastKnownFileType = sourcecode.c.h; path = ecmult_const.h; sourceTree = "<group>"; };
		13C338D921B6C62200F33F5E /* field_5x52.h */ = {isa = PBXFileReference; fileEncoding = 4; lastKnownFileType = sourcecode.c.h; path = field_5x52.h; sourceTree = "<group>"; };
		13C338DD21B6C62200F33F5E /* secp256k1.h */ = {isa = PBXFileReference; fileEncoding = 4; lastKnownFileType = sourcecode.c.h; path = secp256k1.h; sourceTree = "<group>"; };
		13C338DE21B6C62200F33F5E /* num_impl.h */ = {isa = PBXFileReference; fileEncoding = 4; lastKnownFileType = sourcecode.c.h; path = num_impl.h; sourceTree = "<group>"; };
		13C338DF21B6C62300F33F5E /* num.h */ = {isa = PBXFileReference; fileEncoding = 4; lastKnownFileType = sourcecode.c.h; path = num.h; sourceTree = "<group>"; };
		13C338E021B6C62300F33F5E /* recovery_impl.h */ = {isa = PBXFileReference; fileEncoding = 4; lastKnownFileType = sourcecode.c.h; path = recovery_impl.h; sourceTree = "<group>"; };
		13C338E121B6C62300F33F5E /* field_5x52_impl.h */ = {isa = PBXFileReference; fileEncoding = 4; lastKnownFileType = sourcecode.c.h; path = field_5x52_impl.h; sourceTree = "<group>"; };
		13C338E221B6C62300F33F5E /* num_gmp.h */ = {isa = PBXFileReference; fileEncoding = 4; lastKnownFileType = sourcecode.c.h; path = num_gmp.h; sourceTree = "<group>"; };
		13C338E321B6C62300F33F5E /* scalar_4x64_impl.h */ = {isa = PBXFileReference; fileEncoding = 4; lastKnownFileType = sourcecode.c.h; path = scalar_4x64_impl.h; sourceTree = "<group>"; };
		13C338E421B6C62300F33F5E /* scalar_impl.h */ = {isa = PBXFileReference; fileEncoding = 4; lastKnownFileType = sourcecode.c.h; path = scalar_impl.h; sourceTree = "<group>"; };
		13C338E521B6C62300F33F5E /* scalar_low_impl.h */ = {isa = PBXFileReference; fileEncoding = 4; lastKnownFileType = sourcecode.c.h; path = scalar_low_impl.h; sourceTree = "<group>"; };
		13C338E621B6C62300F33F5E /* scratch_impl.h */ = {isa = PBXFileReference; fileEncoding = 4; lastKnownFileType = sourcecode.c.h; path = scratch_impl.h; sourceTree = "<group>"; };
		13C338E721B6C62300F33F5E /* secp256k1-config.h */ = {isa = PBXFileReference; fileEncoding = 4; lastKnownFileType = sourcecode.c.h; path = "secp256k1-config.h"; sourceTree = "<group>"; };
		13C338E821B6C62300F33F5E /* secp256k1.c */ = {isa = PBXFileReference; fileEncoding = 4; lastKnownFileType = sourcecode.c.c; path = secp256k1.c; sourceTree = "<group>"; };
		13C338E921B6C62300F33F5E /* field_10x26_impl.h */ = {isa = PBXFileReference; fileEncoding = 4; lastKnownFileType = sourcecode.c.h; path = field_10x26_impl.h; sourceTree = "<group>"; };
		13C338EA21B6C62300F33F5E /* scalar_8x32_impl.h */ = {isa = PBXFileReference; fileEncoding = 4; lastKnownFileType = sourcecode.c.h; path = scalar_8x32_impl.h; sourceTree = "<group>"; };
		13C338EB21B6C62300F33F5E /* field_5x52_int128_impl.h */ = {isa = PBXFileReference; fileEncoding = 4; lastKnownFileType = sourcecode.c.h; path = field_5x52_int128_impl.h; sourceTree = "<group>"; };
		13C338EC21B6C62300F33F5E /* group_impl.h */ = {isa = PBXFileReference; fileEncoding = 4; lastKnownFileType = sourcecode.c.h; path = group_impl.h; sourceTree = "<group>"; };
		13C338ED21B6C62300F33F5E /* scalar_low.h */ = {isa = PBXFileReference; fileEncoding = 4; lastKnownFileType = sourcecode.c.h; path = scalar_low.h; sourceTree = "<group>"; };
		13C338EE21B6C62300F33F5E /* util.h */ = {isa = PBXFileReference; fileEncoding = 4; lastKnownFileType = sourcecode.c.h; path = util.h; sourceTree = "<group>"; };
		13C338EF21B6C62400F33F5E /* ecmult.h */ = {isa = PBXFileReference; fileEncoding = 4; lastKnownFileType = sourcecode.c.h; path = ecmult.h; sourceTree = "<group>"; };
		13C338F021B6C62400F33F5E /* ecdh_impl.h */ = {isa = PBXFileReference; fileEncoding = 4; lastKnownFileType = sourcecode.c.h; path = ecdh_impl.h; sourceTree = "<group>"; };
		13C338F121B6C62400F33F5E /* num_gmp_impl.h */ = {isa = PBXFileReference; fileEncoding = 4; lastKnownFileType = sourcecode.c.h; path = num_gmp_impl.h; sourceTree = "<group>"; };
		13C338F221B6C62400F33F5E /* field_5x52_asm_impl.h */ = {isa = PBXFileReference; fileEncoding = 4; lastKnownFileType = sourcecode.c.h; path = field_5x52_asm_impl.h; sourceTree = "<group>"; };
		13C338F321B6C62400F33F5E /* secp256k1_main.h */ = {isa = PBXFileReference; fileEncoding = 4; lastKnownFileType = sourcecode.c.h; path = secp256k1_main.h; sourceTree = "<group>"; };
		13C338F421B6C62400F33F5E /* scalar_8x32.h */ = {isa = PBXFileReference; fileEncoding = 4; lastKnownFileType = sourcecode.c.h; path = scalar_8x32.h; sourceTree = "<group>"; };
		13C338F521B6C62400F33F5E /* ecdsa_impl.h */ = {isa = PBXFileReference; fileEncoding = 4; lastKnownFileType = sourcecode.c.h; path = ecdsa_impl.h; sourceTree = "<group>"; };
		13C338F621B6C62400F33F5E /* secp256k1_ec_mult_static_context.h */ = {isa = PBXFileReference; fileEncoding = 4; lastKnownFileType = sourcecode.c.h; path = secp256k1_ec_mult_static_context.h; sourceTree = "<group>"; };
		13C338F721B6C62400F33F5E /* scratch.h */ = {isa = PBXFileReference; fileEncoding = 4; lastKnownFileType = sourcecode.c.h; path = scratch.h; sourceTree = "<group>"; };
		13CE02B021FC846800CE7148 /* RELEASE_GUIDE.md */ = {isa = PBXFileReference; fileEncoding = 4; lastKnownFileType = net.daringfireball.markdown; path = RELEASE_GUIDE.md; sourceTree = "<group>"; };
		13CE02B121FC846900CE7148 /* BUILD_GUIDE.md */ = {isa = PBXFileReference; fileEncoding = 4; lastKnownFileType = net.daringfireball.markdown; path = BUILD_GUIDE.md; sourceTree = "<group>"; };
		2AC22E352525C2000072F037 /* PathAddressStorage.swift */ = {isa = PBXFileReference; fileEncoding = 4; lastKnownFileType = sourcecode.swift; path = PathAddressStorage.swift; sourceTree = "<group>"; };
		3A7EA35D2280EA9A005120C2 /* Encodable+Extensions.swift */ = {isa = PBXFileReference; lastKnownFileType = sourcecode.swift; path = "Encodable+Extensions.swift"; sourceTree = "<group>"; };
		3A7EA35F2280EB27005120C2 /* Decodable+Extensions.swift */ = {isa = PBXFileReference; lastKnownFileType = sourcecode.swift; path = "Decodable+Extensions.swift"; sourceTree = "<group>"; };
		3AA815172276E42F00F5DB52 /* EventFiltering.swift */ = {isa = PBXFileReference; fileEncoding = 4; lastKnownFileType = sourcecode.swift; path = EventFiltering.swift; sourceTree = "<group>"; };
		3AA815182276E42F00F5DB52 /* ComparisonExtensions.swift */ = {isa = PBXFileReference; fileEncoding = 4; lastKnownFileType = sourcecode.swift; path = ComparisonExtensions.swift; sourceTree = "<group>"; };
		3AA815192276E42F00F5DB52 /* EthereumFilterEncodingExtensions.swift */ = {isa = PBXFileReference; fileEncoding = 4; lastKnownFileType = sourcecode.swift; path = EthereumFilterEncodingExtensions.swift; sourceTree = "<group>"; };
		3AA8151A2276E42F00F5DB52 /* EthereumContract.swift */ = {isa = PBXFileReference; fileEncoding = 4; lastKnownFileType = sourcecode.swift; path = EthereumContract.swift; sourceTree = "<group>"; };
		3AA8151B2276E42F00F5DB52 /* ContractProtocol.swift */ = {isa = PBXFileReference; fileEncoding = 4; lastKnownFileType = sourcecode.swift; path = ContractProtocol.swift; sourceTree = "<group>"; };
		3AA815232276E44100F5DB52 /* ENS.swift */ = {isa = PBXFileReference; fileEncoding = 4; lastKnownFileType = sourcecode.swift; path = ENS.swift; sourceTree = "<group>"; };
		3AA815242276E44100F5DB52 /* PublicKey.swift */ = {isa = PBXFileReference; fileEncoding = 4; lastKnownFileType = sourcecode.swift; path = PublicKey.swift; sourceTree = "<group>"; };
		3AA815252276E44100F5DB52 /* ENSReverseRegistrar.swift */ = {isa = PBXFileReference; fileEncoding = 4; lastKnownFileType = sourcecode.swift; path = ENSReverseRegistrar.swift; sourceTree = "<group>"; };
		3AA815262276E44100F5DB52 /* ENSBaseRegistrar.swift */ = {isa = PBXFileReference; fileEncoding = 4; lastKnownFileType = sourcecode.swift; path = ENSBaseRegistrar.swift; sourceTree = "<group>"; };
		3AA815272276E44100F5DB52 /* ETHRegistrarController.swift */ = {isa = PBXFileReference; fileEncoding = 4; lastKnownFileType = sourcecode.swift; path = ETHRegistrarController.swift; sourceTree = "<group>"; };
		3AA815282276E44100F5DB52 /* NameHash.swift */ = {isa = PBXFileReference; fileEncoding = 4; lastKnownFileType = sourcecode.swift; path = NameHash.swift; sourceTree = "<group>"; };
		3AA815292276E44100F5DB52 /* ENSRegistry.swift */ = {isa = PBXFileReference; fileEncoding = 4; lastKnownFileType = sourcecode.swift; path = ENSRegistry.swift; sourceTree = "<group>"; };
		3AA8152A2276E44100F5DB52 /* ENSResolver.swift */ = {isa = PBXFileReference; fileEncoding = 4; lastKnownFileType = sourcecode.swift; path = ENSResolver.swift; sourceTree = "<group>"; };
		3AA8152C2276E44100F5DB52 /* NonceMiddleware.swift */ = {isa = PBXFileReference; fileEncoding = 4; lastKnownFileType = sourcecode.swift; path = NonceMiddleware.swift; sourceTree = "<group>"; };
		3AA8152E2276E44100F5DB52 /* EIP67Code.swift */ = {isa = PBXFileReference; fileEncoding = 4; lastKnownFileType = sourcecode.swift; path = EIP67Code.swift; sourceTree = "<group>"; };
		3AA8152F2276E44100F5DB52 /* EIP681.swift */ = {isa = PBXFileReference; fileEncoding = 4; lastKnownFileType = sourcecode.swift; path = EIP681.swift; sourceTree = "<group>"; };
		3AA815312276E44100F5DB52 /* KeystoreManager.swift */ = {isa = PBXFileReference; fileEncoding = 4; lastKnownFileType = sourcecode.swift; path = KeystoreManager.swift; sourceTree = "<group>"; };
		3AA815322276E44100F5DB52 /* IBAN.swift */ = {isa = PBXFileReference; fileEncoding = 4; lastKnownFileType = sourcecode.swift; path = IBAN.swift; sourceTree = "<group>"; };
		3AA815332276E44100F5DB52 /* BIP39.swift */ = {isa = PBXFileReference; fileEncoding = 4; lastKnownFileType = sourcecode.swift; path = BIP39.swift; sourceTree = "<group>"; };
		3AA815342276E44100F5DB52 /* BIP32HDNode.swift */ = {isa = PBXFileReference; fileEncoding = 4; lastKnownFileType = sourcecode.swift; path = BIP32HDNode.swift; sourceTree = "<group>"; };
		3AA815352276E44100F5DB52 /* BIP39+WordLists.swift */ = {isa = PBXFileReference; fileEncoding = 4; lastKnownFileType = sourcecode.swift; path = "BIP39+WordLists.swift"; sourceTree = "<group>"; };
		3AA815362276E44100F5DB52 /* BIP32Keystore.swift */ = {isa = PBXFileReference; fileEncoding = 4; lastKnownFileType = sourcecode.swift; path = BIP32Keystore.swift; sourceTree = "<group>"; };
		3AA815372276E44100F5DB52 /* EthereumKeystoreV3.swift */ = {isa = PBXFileReference; fileEncoding = 4; lastKnownFileType = sourcecode.swift; path = EthereumKeystoreV3.swift; sourceTree = "<group>"; };
		3AA815382276E44100F5DB52 /* BIP32KeystoreJSONStructure.swift */ = {isa = PBXFileReference; fileEncoding = 4; lastKnownFileType = sourcecode.swift; path = BIP32KeystoreJSONStructure.swift; sourceTree = "<group>"; };
		3AA815392276E44100F5DB52 /* PlainKeystore.swift */ = {isa = PBXFileReference; fileEncoding = 4; lastKnownFileType = sourcecode.swift; path = PlainKeystore.swift; sourceTree = "<group>"; };
		3AA8153A2276E44100F5DB52 /* AbstractKeystore.swift */ = {isa = PBXFileReference; fileEncoding = 4; lastKnownFileType = sourcecode.swift; path = AbstractKeystore.swift; sourceTree = "<group>"; };
		3AA8153B2276E44100F5DB52 /* KeystoreV3JSONStructure.swift */ = {isa = PBXFileReference; fileEncoding = 4; lastKnownFileType = sourcecode.swift; path = KeystoreV3JSONStructure.swift; sourceTree = "<group>"; };
		3AA8153D2276E44100F5DB52 /* BloomFilter.swift */ = {isa = PBXFileReference; fileEncoding = 4; lastKnownFileType = sourcecode.swift; path = BloomFilter.swift; sourceTree = "<group>"; };
		3AA8153E2276E44100F5DB52 /* TransactionSigner.swift */ = {isa = PBXFileReference; fileEncoding = 4; lastKnownFileType = sourcecode.swift; path = TransactionSigner.swift; sourceTree = "<group>"; };
		3AA8153F2276E44100F5DB52 /* EthereumTransaction.swift */ = {isa = PBXFileReference; fileEncoding = 4; lastKnownFileType = sourcecode.swift; path = EthereumTransaction.swift; sourceTree = "<group>"; };
		3AA815412276E44100F5DB52 /* Web3+Wallet.swift */ = {isa = PBXFileReference; fileEncoding = 4; lastKnownFileType = sourcecode.swift; path = "Web3+Wallet.swift"; sourceTree = "<group>"; };
		3AA815422276E44100F5DB52 /* Web3+BrowserFunctions.swift */ = {isa = PBXFileReference; fileEncoding = 4; lastKnownFileType = sourcecode.swift; path = "Web3+BrowserFunctions.swift"; sourceTree = "<group>"; };
		3AA815442276E44100F5DB52 /* ABIDecoding.swift */ = {isa = PBXFileReference; fileEncoding = 4; lastKnownFileType = sourcecode.swift; path = ABIDecoding.swift; sourceTree = "<group>"; };
		3AA815452276E44100F5DB52 /* ABIElements.swift */ = {isa = PBXFileReference; fileEncoding = 4; lastKnownFileType = sourcecode.swift; path = ABIElements.swift; sourceTree = "<group>"; };
		3AA815462276E44100F5DB52 /* ABITypeParser.swift */ = {isa = PBXFileReference; fileEncoding = 4; lastKnownFileType = sourcecode.swift; path = ABITypeParser.swift; sourceTree = "<group>"; };
		3AA815472276E44100F5DB52 /* ABIParameterTypes.swift */ = {isa = PBXFileReference; fileEncoding = 4; lastKnownFileType = sourcecode.swift; path = ABIParameterTypes.swift; sourceTree = "<group>"; };
		3AA815482276E44100F5DB52 /* ABI.swift */ = {isa = PBXFileReference; fileEncoding = 4; lastKnownFileType = sourcecode.swift; path = ABI.swift; sourceTree = "<group>"; };
		3AA815492276E44100F5DB52 /* ABIEncoding.swift */ = {isa = PBXFileReference; fileEncoding = 4; lastKnownFileType = sourcecode.swift; path = ABIEncoding.swift; sourceTree = "<group>"; };
		3AA8154A2276E44100F5DB52 /* ABIParsing.swift */ = {isa = PBXFileReference; fileEncoding = 4; lastKnownFileType = sourcecode.swift; path = ABIParsing.swift; sourceTree = "<group>"; };
		3AA8154C2276E44100F5DB52 /* RLP.swift */ = {isa = PBXFileReference; fileEncoding = 4; lastKnownFileType = sourcecode.swift; path = RLP.swift; sourceTree = "<group>"; };
		3AA8154E2276E44100F5DB52 /* Web3+HttpProvider.swift */ = {isa = PBXFileReference; fileEncoding = 4; lastKnownFileType = sourcecode.swift; path = "Web3+HttpProvider.swift"; sourceTree = "<group>"; };
		3AA8154F2276E44100F5DB52 /* Web3.swift */ = {isa = PBXFileReference; fileEncoding = 4; lastKnownFileType = sourcecode.swift; path = Web3.swift; sourceTree = "<group>"; };
		3AA815502276E44100F5DB52 /* Web3+InfuraProviders.swift */ = {isa = PBXFileReference; fileEncoding = 4; lastKnownFileType = sourcecode.swift; path = "Web3+InfuraProviders.swift"; sourceTree = "<group>"; };
		3AA815512276E44100F5DB52 /* Web3+Personal.swift */ = {isa = PBXFileReference; fileEncoding = 4; lastKnownFileType = sourcecode.swift; path = "Web3+Personal.swift"; sourceTree = "<group>"; };
		3AA815522276E44100F5DB52 /* Web3+Eventloop.swift */ = {isa = PBXFileReference; fileEncoding = 4; lastKnownFileType = sourcecode.swift; path = "Web3+Eventloop.swift"; sourceTree = "<group>"; };
		3AA815532276E44100F5DB52 /* Web3+Eth+Websocket.swift */ = {isa = PBXFileReference; fileEncoding = 4; lastKnownFileType = sourcecode.swift; path = "Web3+Eth+Websocket.swift"; sourceTree = "<group>"; };
		3AA815542276E44100F5DB52 /* Web3+Utils.swift */ = {isa = PBXFileReference; fileEncoding = 4; lastKnownFileType = sourcecode.swift; path = "Web3+Utils.swift"; sourceTree = "<group>"; };
		3AA815552276E44100F5DB52 /* Web3+MutatingTransaction.swift */ = {isa = PBXFileReference; fileEncoding = 4; lastKnownFileType = sourcecode.swift; path = "Web3+MutatingTransaction.swift"; sourceTree = "<group>"; };
		3AA815562276E44100F5DB52 /* Web3+JSONRPC.swift */ = {isa = PBXFileReference; fileEncoding = 4; lastKnownFileType = sourcecode.swift; path = "Web3+JSONRPC.swift"; sourceTree = "<group>"; };
		3AA815572276E44100F5DB52 /* Web3+Instance.swift */ = {isa = PBXFileReference; fileEncoding = 4; lastKnownFileType = sourcecode.swift; path = "Web3+Instance.swift"; sourceTree = "<group>"; };
		3AA815582276E44100F5DB52 /* Web3+Contract.swift */ = {isa = PBXFileReference; fileEncoding = 4; lastKnownFileType = sourcecode.swift; path = "Web3+Contract.swift"; sourceTree = "<group>"; };
		3AA815592276E44100F5DB52 /* Web3+EventParser.swift */ = {isa = PBXFileReference; fileEncoding = 4; lastKnownFileType = sourcecode.swift; path = "Web3+EventParser.swift"; sourceTree = "<group>"; };
		3AA8155A2276E44100F5DB52 /* Web3+ReadingTransaction.swift */ = {isa = PBXFileReference; fileEncoding = 4; lastKnownFileType = sourcecode.swift; path = "Web3+ReadingTransaction.swift"; sourceTree = "<group>"; };
		3AA8155B2276E44100F5DB52 /* Web3+Protocols.swift */ = {isa = PBXFileReference; fileEncoding = 4; lastKnownFileType = sourcecode.swift; path = "Web3+Protocols.swift"; sourceTree = "<group>"; };
		3AA8155C2276E44100F5DB52 /* Web3+WebsocketProvider.swift */ = {isa = PBXFileReference; fileEncoding = 4; lastKnownFileType = sourcecode.swift; path = "Web3+WebsocketProvider.swift"; sourceTree = "<group>"; };
		3AA8155D2276E44100F5DB52 /* Web3+Methods.swift */ = {isa = PBXFileReference; fileEncoding = 4; lastKnownFileType = sourcecode.swift; path = "Web3+Methods.swift"; sourceTree = "<group>"; };
		3AA8155E2276E44100F5DB52 /* Web3+Eth.swift */ = {isa = PBXFileReference; fileEncoding = 4; lastKnownFileType = sourcecode.swift; path = "Web3+Eth.swift"; sourceTree = "<group>"; };
		3AA8155F2276E44100F5DB52 /* Web3+TxPool.swift */ = {isa = PBXFileReference; fileEncoding = 4; lastKnownFileType = sourcecode.swift; path = "Web3+TxPool.swift"; sourceTree = "<group>"; };
		3AA815602276E44100F5DB52 /* Web3+Structures.swift */ = {isa = PBXFileReference; fileEncoding = 4; lastKnownFileType = sourcecode.swift; path = "Web3+Structures.swift"; sourceTree = "<group>"; };
		3AA815612276E44100F5DB52 /* Web3+Options.swift */ = {isa = PBXFileReference; fileEncoding = 4; lastKnownFileType = sourcecode.swift; path = "Web3+Options.swift"; sourceTree = "<group>"; };
		3AA815632276E44100F5DB52 /* RIPEMD160+StackOveflow.swift */ = {isa = PBXFileReference; fileEncoding = 4; lastKnownFileType = sourcecode.swift; path = "RIPEMD160+StackOveflow.swift"; sourceTree = "<group>"; };
		3AA815642276E44100F5DB52 /* BigUInt+Extensions.swift */ = {isa = PBXFileReference; fileEncoding = 4; lastKnownFileType = sourcecode.swift; path = "BigUInt+Extensions.swift"; sourceTree = "<group>"; };
		3AA815652276E44100F5DB52 /* CryptoExtensions.swift */ = {isa = PBXFileReference; fileEncoding = 4; lastKnownFileType = sourcecode.swift; path = CryptoExtensions.swift; sourceTree = "<group>"; };
		3AA815662276E44100F5DB52 /* String+Extension.swift */ = {isa = PBXFileReference; fileEncoding = 4; lastKnownFileType = sourcecode.swift; path = "String+Extension.swift"; sourceTree = "<group>"; };
		3AA815672276E44100F5DB52 /* NSRegularExpressionExtension.swift */ = {isa = PBXFileReference; fileEncoding = 4; lastKnownFileType = sourcecode.swift; path = NSRegularExpressionExtension.swift; sourceTree = "<group>"; };
		3AA815682276E44100F5DB52 /* Dictionary+Extension.swift */ = {isa = PBXFileReference; fileEncoding = 4; lastKnownFileType = sourcecode.swift; path = "Dictionary+Extension.swift"; sourceTree = "<group>"; };
		3AA815692276E44100F5DB52 /* Data+Extension.swift */ = {isa = PBXFileReference; fileEncoding = 4; lastKnownFileType = sourcecode.swift; path = "Data+Extension.swift"; sourceTree = "<group>"; };
		3AA8156A2276E44100F5DB52 /* NativeTypesEncoding+Extensions.swift */ = {isa = PBXFileReference; fileEncoding = 4; lastKnownFileType = sourcecode.swift; path = "NativeTypesEncoding+Extensions.swift"; sourceTree = "<group>"; };
		3AA8156B2276E44100F5DB52 /* Base58.swift */ = {isa = PBXFileReference; fileEncoding = 4; lastKnownFileType = sourcecode.swift; path = Base58.swift; sourceTree = "<group>"; };
		3AA8156C2276E44100F5DB52 /* Array+Extension.swift */ = {isa = PBXFileReference; fileEncoding = 4; lastKnownFileType = sourcecode.swift; path = "Array+Extension.swift"; sourceTree = "<group>"; };
		3AA8156E2276E44100F5DB52 /* Extensions.swift */ = {isa = PBXFileReference; fileEncoding = 4; lastKnownFileType = sourcecode.swift; path = Extensions.swift; sourceTree = "<group>"; };
		3AA8156F2276E44100F5DB52 /* EthereumAddress.swift */ = {isa = PBXFileReference; fileEncoding = 4; lastKnownFileType = sourcecode.swift; path = EthereumAddress.swift; sourceTree = "<group>"; };
		3AA815712276E44100F5DB52 /* Promise+Web3+Eth+GetBlockNumber.swift */ = {isa = PBXFileReference; fileEncoding = 4; lastKnownFileType = sourcecode.swift; path = "Promise+Web3+Eth+GetBlockNumber.swift"; sourceTree = "<group>"; };
		3AA815722276E44100F5DB52 /* Promise+Web3+Personal+Sign.swift */ = {isa = PBXFileReference; fileEncoding = 4; lastKnownFileType = sourcecode.swift; path = "Promise+Web3+Personal+Sign.swift"; sourceTree = "<group>"; };
		3AA815732276E44100F5DB52 /* Promise+Web3+Eth+GetGasPrice.swift */ = {isa = PBXFileReference; fileEncoding = 4; lastKnownFileType = sourcecode.swift; path = "Promise+Web3+Eth+GetGasPrice.swift"; sourceTree = "<group>"; };
		3AA815742276E44100F5DB52 /* Promise+Web3+Eth+GetBlockByHash.swift */ = {isa = PBXFileReference; fileEncoding = 4; lastKnownFileType = sourcecode.swift; path = "Promise+Web3+Eth+GetBlockByHash.swift"; sourceTree = "<group>"; };
		3AA815752276E44100F5DB52 /* Promise+Web3+Eth+GetTransactionDetails.swift */ = {isa = PBXFileReference; fileEncoding = 4; lastKnownFileType = sourcecode.swift; path = "Promise+Web3+Eth+GetTransactionDetails.swift"; sourceTree = "<group>"; };
		3AA815762276E44100F5DB52 /* Promise+HttpProvider.swift */ = {isa = PBXFileReference; fileEncoding = 4; lastKnownFileType = sourcecode.swift; path = "Promise+HttpProvider.swift"; sourceTree = "<group>"; };
		3AA815772276E44100F5DB52 /* Promise+Web3+Eth+SendTransaction.swift */ = {isa = PBXFileReference; fileEncoding = 4; lastKnownFileType = sourcecode.swift; path = "Promise+Web3+Eth+SendTransaction.swift"; sourceTree = "<group>"; };
		3AA815782276E44100F5DB52 /* Promise+Web3+Eth+GetBalance.swift */ = {isa = PBXFileReference; fileEncoding = 4; lastKnownFileType = sourcecode.swift; path = "Promise+Web3+Eth+GetBalance.swift"; sourceTree = "<group>"; };
		3AA815792276E44100F5DB52 /* Promise+Batching.swift */ = {isa = PBXFileReference; fileEncoding = 4; lastKnownFileType = sourcecode.swift; path = "Promise+Batching.swift"; sourceTree = "<group>"; };
		3AA8157A2276E44100F5DB52 /* Promise+Web3+Eth+GetTransactionReceipt.swift */ = {isa = PBXFileReference; fileEncoding = 4; lastKnownFileType = sourcecode.swift; path = "Promise+Web3+Eth+GetTransactionReceipt.swift"; sourceTree = "<group>"; };
		3AA8157B2276E44100F5DB52 /* Promise+Web3+Eth+EstimateGas.swift */ = {isa = PBXFileReference; fileEncoding = 4; lastKnownFileType = sourcecode.swift; path = "Promise+Web3+Eth+EstimateGas.swift"; sourceTree = "<group>"; };
		3AA8157C2276E44100F5DB52 /* Promise+Web3+Eth+GetBlockByNumber.swift */ = {isa = PBXFileReference; fileEncoding = 4; lastKnownFileType = sourcecode.swift; path = "Promise+Web3+Eth+GetBlockByNumber.swift"; sourceTree = "<group>"; };
		3AA8157D2276E44100F5DB52 /* Promise+Web3+Eth+SendRawTransaction.swift */ = {isa = PBXFileReference; fileEncoding = 4; lastKnownFileType = sourcecode.swift; path = "Promise+Web3+Eth+SendRawTransaction.swift"; sourceTree = "<group>"; };
		3AA8157E2276E44100F5DB52 /* Promise+Web3+Eth+GetTransactionCount.swift */ = {isa = PBXFileReference; fileEncoding = 4; lastKnownFileType = sourcecode.swift; path = "Promise+Web3+Eth+GetTransactionCount.swift"; sourceTree = "<group>"; };
		3AA8157F2276E44100F5DB52 /* Promise+Web3+Contract+GetIndexedEvents.swift */ = {isa = PBXFileReference; fileEncoding = 4; lastKnownFileType = sourcecode.swift; path = "Promise+Web3+Contract+GetIndexedEvents.swift"; sourceTree = "<group>"; };
		3AA815802276E44100F5DB52 /* Promise+Web3+TxPool.swift */ = {isa = PBXFileReference; fileEncoding = 4; lastKnownFileType = sourcecode.swift; path = "Promise+Web3+TxPool.swift"; sourceTree = "<group>"; };
		3AA815812276E44100F5DB52 /* Promise+Web3+Eth+GetAccounts.swift */ = {isa = PBXFileReference; fileEncoding = 4; lastKnownFileType = sourcecode.swift; path = "Promise+Web3+Eth+GetAccounts.swift"; sourceTree = "<group>"; };
		3AA815822276E44100F5DB52 /* Promise+Web3+Personal+UnlockAccount.swift */ = {isa = PBXFileReference; fileEncoding = 4; lastKnownFileType = sourcecode.swift; path = "Promise+Web3+Personal+UnlockAccount.swift"; sourceTree = "<group>"; };
		3AA815832276E44100F5DB52 /* Promise+Web3+Personal+CreateAccount.swift */ = {isa = PBXFileReference; fileEncoding = 4; lastKnownFileType = sourcecode.swift; path = "Promise+Web3+Personal+CreateAccount.swift"; sourceTree = "<group>"; };
		3AA815842276E44100F5DB52 /* Promise+Web3+Eth+Call.swift */ = {isa = PBXFileReference; fileEncoding = 4; lastKnownFileType = sourcecode.swift; path = "Promise+Web3+Eth+Call.swift"; sourceTree = "<group>"; };
		3AA815872276E44100F5DB52 /* Web3+ERC820.swift */ = {isa = PBXFileReference; fileEncoding = 4; lastKnownFileType = sourcecode.swift; path = "Web3+ERC820.swift"; sourceTree = "<group>"; };
		3AA815892276E44100F5DB52 /* Web3+ERC721x.swift */ = {isa = PBXFileReference; fileEncoding = 4; lastKnownFileType = sourcecode.swift; path = "Web3+ERC721x.swift"; sourceTree = "<group>"; };
		3AA8158B2276E44100F5DB52 /* Web3+ERC888.swift */ = {isa = PBXFileReference; fileEncoding = 4; lastKnownFileType = sourcecode.swift; path = "Web3+ERC888.swift"; sourceTree = "<group>"; };
		3AA8158D2276E44100F5DB52 /* Web3+ERC1376.swift */ = {isa = PBXFileReference; fileEncoding = 4; lastKnownFileType = sourcecode.swift; path = "Web3+ERC1376.swift"; sourceTree = "<group>"; };
		3AA8158F2276E44100F5DB52 /* Web3+ERC1633.swift */ = {isa = PBXFileReference; fileEncoding = 4; lastKnownFileType = sourcecode.swift; path = "Web3+ERC1633.swift"; sourceTree = "<group>"; };
		3AA815912276E44100F5DB52 /* Web3+ERC20.swift */ = {isa = PBXFileReference; fileEncoding = 4; lastKnownFileType = sourcecode.swift; path = "Web3+ERC20.swift"; sourceTree = "<group>"; };
		3AA815932276E44100F5DB52 /* Web3+ERC1400.swift */ = {isa = PBXFileReference; fileEncoding = 4; lastKnownFileType = sourcecode.swift; path = "Web3+ERC1400.swift"; sourceTree = "<group>"; };
		3AA815952276E44100F5DB52 /* Web3+SecurityToken.swift */ = {isa = PBXFileReference; fileEncoding = 4; lastKnownFileType = sourcecode.swift; path = "Web3+SecurityToken.swift"; sourceTree = "<group>"; };
		3AA815962276E44100F5DB52 /* Web3+ST20.swift */ = {isa = PBXFileReference; fileEncoding = 4; lastKnownFileType = sourcecode.swift; path = "Web3+ST20.swift"; sourceTree = "<group>"; };
		3AA815982276E44100F5DB52 /* Web3+ERC1643.swift */ = {isa = PBXFileReference; fileEncoding = 4; lastKnownFileType = sourcecode.swift; path = "Web3+ERC1643.swift"; sourceTree = "<group>"; };
		3AA8159A2276E44100F5DB52 /* Web3+ERC1644.swift */ = {isa = PBXFileReference; fileEncoding = 4; lastKnownFileType = sourcecode.swift; path = "Web3+ERC1644.swift"; sourceTree = "<group>"; };
		3AA8159C2276E44100F5DB52 /* Web3+ERC777.swift */ = {isa = PBXFileReference; fileEncoding = 4; lastKnownFileType = sourcecode.swift; path = "Web3+ERC777.swift"; sourceTree = "<group>"; };
		3AA8159E2276E44100F5DB52 /* Web3+ERC1594.swift */ = {isa = PBXFileReference; fileEncoding = 4; lastKnownFileType = sourcecode.swift; path = "Web3+ERC1594.swift"; sourceTree = "<group>"; };
		3AA815A02276E44100F5DB52 /* Web3+ERC165.swift */ = {isa = PBXFileReference; fileEncoding = 4; lastKnownFileType = sourcecode.swift; path = "Web3+ERC165.swift"; sourceTree = "<group>"; };
		3AA815A22276E44100F5DB52 /* Web3+ERC1410.swift */ = {isa = PBXFileReference; fileEncoding = 4; lastKnownFileType = sourcecode.swift; path = "Web3+ERC1410.swift"; sourceTree = "<group>"; };
		3AA815A42276E44100F5DB52 /* Web3+ERC721.swift */ = {isa = PBXFileReference; fileEncoding = 4; lastKnownFileType = sourcecode.swift; path = "Web3+ERC721.swift"; sourceTree = "<group>"; };
		3AA815A62276E44100F5DB52 /* Web3+ERC1155.swift */ = {isa = PBXFileReference; fileEncoding = 4; lastKnownFileType = sourcecode.swift; path = "Web3+ERC1155.swift"; sourceTree = "<group>"; };
		3AA8160F2276E48300F5DB52 /* web3swift_EIP67_Tests.swift */ = {isa = PBXFileReference; fileEncoding = 4; lastKnownFileType = sourcecode.swift; path = web3swift_EIP67_Tests.swift; sourceTree = "<group>"; };
		3AA816102276E48300F5DB52 /* web3swift_basic_local_node_Tests.swift */ = {isa = PBXFileReference; fileEncoding = 4; lastKnownFileType = sourcecode.swift; path = web3swift_basic_local_node_Tests.swift; sourceTree = "<group>"; };
		3AA816112276E48300F5DB52 /* web3swift_RLP_Tests.swift */ = {isa = PBXFileReference; fileEncoding = 4; lastKnownFileType = sourcecode.swift; path = web3swift_RLP_Tests.swift; sourceTree = "<group>"; };
		3AA816122276E48300F5DB52 /* web3swift_AdvancedABIv2_Tests.swift */ = {isa = PBXFileReference; fileEncoding = 4; lastKnownFileType = sourcecode.swift; path = web3swift_AdvancedABIv2_Tests.swift; sourceTree = "<group>"; };
		3AA816132276E48300F5DB52 /* web3swift_ERC20_Tests.swift */ = {isa = PBXFileReference; fileEncoding = 4; lastKnownFileType = sourcecode.swift; path = web3swift_ERC20_Tests.swift; sourceTree = "<group>"; };
		3AA816142276E48300F5DB52 /* web3swift_ST20AndSecurityToken_Tests.swift */ = {isa = PBXFileReference; fileEncoding = 4; lastKnownFileType = sourcecode.swift; path = web3swift_ST20AndSecurityToken_Tests.swift; sourceTree = "<group>"; };
		3AA816152276E48300F5DB52 /* web3swift_Tests.swift */ = {isa = PBXFileReference; fileEncoding = 4; lastKnownFileType = sourcecode.swift; path = web3swift_Tests.swift; sourceTree = "<group>"; };
		3AA816162276E48300F5DB52 /* web3swift_User_cases.swift */ = {isa = PBXFileReference; fileEncoding = 4; lastKnownFileType = sourcecode.swift; path = web3swift_User_cases.swift; sourceTree = "<group>"; };
		3AA816172276E48300F5DB52 /* web3swift_ERC20_Class_Tests.swift */ = {isa = PBXFileReference; fileEncoding = 4; lastKnownFileType = sourcecode.swift; path = web3swift_ERC20_Class_Tests.swift; sourceTree = "<group>"; };
		3AA816182276E48300F5DB52 /* web3swift_numberFormattingUtil_Tests.swift */ = {isa = PBXFileReference; fileEncoding = 4; lastKnownFileType = sourcecode.swift; path = web3swift_numberFormattingUtil_Tests.swift; sourceTree = "<group>"; };
		3AA816192276E48300F5DB52 /* web3swift_ObjC_Tests.swift */ = {isa = PBXFileReference; fileEncoding = 4; lastKnownFileType = sourcecode.swift; path = web3swift_ObjC_Tests.swift; sourceTree = "<group>"; };
		3AA8161A2276E48300F5DB52 /* web3swift_EIP681_Tests.swift */ = {isa = PBXFileReference; fileEncoding = 4; lastKnownFileType = sourcecode.swift; path = web3swift_EIP681_Tests.swift; sourceTree = "<group>"; };
		3AA8161B2276E48300F5DB52 /* web3swift_keystores_Tests.swift */ = {isa = PBXFileReference; fileEncoding = 4; lastKnownFileType = sourcecode.swift; path = web3swift_keystores_Tests.swift; sourceTree = "<group>"; };
		3AA8161C2276E48300F5DB52 /* web3swift_promises_Tests.swift */ = {isa = PBXFileReference; fileEncoding = 4; lastKnownFileType = sourcecode.swift; path = web3swift_promises_Tests.swift; sourceTree = "<group>"; };
		3AA8161D2276E48300F5DB52 /* web3swift_remoteParsing_Tests.swift */ = {isa = PBXFileReference; fileEncoding = 4; lastKnownFileType = sourcecode.swift; path = web3swift_remoteParsing_Tests.swift; sourceTree = "<group>"; };
		3AA8161E2276E48300F5DB52 /* web3swift_ENS_Tests.swift */ = {isa = PBXFileReference; fileEncoding = 4; lastKnownFileType = sourcecode.swift; path = web3swift_ENS_Tests.swift; sourceTree = "<group>"; };
		3AA8161F2276E48400F5DB52 /* web3swift_infura_Tests.swift */ = {isa = PBXFileReference; fileEncoding = 4; lastKnownFileType = sourcecode.swift; path = web3swift_infura_Tests.swift; sourceTree = "<group>"; };
		3AA816202276E48400F5DB52 /* web3swift_transactions_Tests.swift */ = {isa = PBXFileReference; fileEncoding = 4; lastKnownFileType = sourcecode.swift; path = web3swift_transactions_Tests.swift; sourceTree = "<group>"; };
		3AA816212276E48400F5DB52 /* web3swift_personalSignature_Tests.swift */ = {isa = PBXFileReference; fileEncoding = 4; lastKnownFileType = sourcecode.swift; path = web3swift_personalSignature_Tests.swift; sourceTree = "<group>"; };
		3AA816222276E48400F5DB52 /* web3swift_Eventloop_Tests.swift */ = {isa = PBXFileReference; fileEncoding = 4; lastKnownFileType = sourcecode.swift; path = web3swift_Eventloop_Tests.swift; sourceTree = "<group>"; };
		3AA816232276E48400F5DB52 /* web3swift_Websockets_Tests.swift */ = {isa = PBXFileReference; fileEncoding = 4; lastKnownFileType = sourcecode.swift; path = web3swift_Websockets_Tests.swift; sourceTree = "<group>"; };
		3AA816392276E4AE00F5DB52 /* SECP256k1.swift */ = {isa = PBXFileReference; fileEncoding = 4; lastKnownFileType = sourcecode.swift; path = SECP256k1.swift; sourceTree = "<group>"; };
		3AA8163C2276E56D00F5DB52 /* web3swift 2.0 Migration Guide.md */ = {isa = PBXFileReference; lastKnownFileType = net.daringfireball.markdown; path = "web3swift 2.0 Migration Guide.md"; sourceTree = "<group>"; };
		3AA8163D2276E56D00F5DB52 /* Usage.md */ = {isa = PBXFileReference; lastKnownFileType = net.daringfireball.markdown; path = Usage.md; sourceTree = "<group>"; };
		3AA8163E2276E5A800F5DB52 /* web3swift-logo.png */ = {isa = PBXFileReference; lastKnownFileType = image.png; path = "web3swift-logo.png"; sourceTree = "<group>"; };
		3AA8163F2276E5A800F5DB52 /* LICENSE.md */ = {isa = PBXFileReference; lastKnownFileType = net.daringfireball.markdown; path = LICENSE.md; sourceTree = "<group>"; };
		3AA816402276E5A800F5DB52 /* CHANGELOG.md */ = {isa = PBXFileReference; lastKnownFileType = net.daringfireball.markdown; path = CHANGELOG.md; sourceTree = "<group>"; };
		3AA816412276E5A900F5DB52 /* README.md */ = {isa = PBXFileReference; lastKnownFileType = net.daringfireball.markdown; path = README.md; sourceTree = "<group>"; };
		3AEF4ABE22C0B6BE00AC7929 /* Web3+Constants.swift */ = {isa = PBXFileReference; lastKnownFileType = sourcecode.swift; path = "Web3+Constants.swift"; sourceTree = "<group>"; };
		4E2DFEF325485B53001AF561 /* KeystoreParams.swift */ = {isa = PBXFileReference; fileEncoding = 4; lastKnownFileType = sourcecode.swift; path = KeystoreParams.swift; sourceTree = "<group>"; };
		E22A911E241ED71A00EC1021 /* browser.min.js */ = {isa = PBXFileReference; lastKnownFileType = sourcecode.javascript; path = browser.min.js; sourceTree = "<group>"; };
		E252E67E26B403F500717C16 /* web3swift_helpers.swift */ = {isa = PBXFileReference; lastKnownFileType = sourcecode.swift; path = web3swift_helpers.swift; sourceTree = "<group>"; };
		E2B7670F241ED479007EBFE3 /* browser.js */ = {isa = PBXFileReference; lastKnownFileType = sourcecode.javascript; path = browser.js; sourceTree = "<group>"; };
		E2D081C72402F6900082EA93 /* CONTRIBUTION_POLICY.md */ = {isa = PBXFileReference; lastKnownFileType = net.daringfireball.markdown; path = CONTRIBUTION_POLICY.md; sourceTree = "<group>"; };
		E2EDC5E9241EDE3600410EA6 /* BrowserViewController.swift */ = {isa = PBXFileReference; lastKnownFileType = sourcecode.swift; path = BrowserViewController.swift; sourceTree = "<group>"; };
		E2EDC5EB241EE18700410EA6 /* wk.bridge.min.js */ = {isa = PBXFileReference; lastKnownFileType = sourcecode.javascript; path = wk.bridge.min.js; sourceTree = "<group>"; };
		E2EDC5ED241EE1E600410EA6 /* Bridge.swift */ = {isa = PBXFileReference; lastKnownFileType = sourcecode.swift; path = Bridge.swift; sourceTree = "<group>"; };
		F5213FEF2673849600EBDC50 /* CryptoSwift.xcframework */ = {isa = PBXFileReference; lastKnownFileType = wrapper.xcframework; name = CryptoSwift.xcframework; path = Carthage/Build/CryptoSwift.xcframework; sourceTree = "<group>"; };
		F5213FF02673849600EBDC50 /* BigInt.xcframework */ = {isa = PBXFileReference; lastKnownFileType = wrapper.xcframework; name = BigInt.xcframework; path = Carthage/Build/BigInt.xcframework; sourceTree = "<group>"; };
		F5213FF12673849600EBDC50 /* PromiseKit.xcframework */ = {isa = PBXFileReference; lastKnownFileType = wrapper.xcframework; name = PromiseKit.xcframework; path = Carthage/Build/PromiseKit.xcframework; sourceTree = "<group>"; };
		F5213FF22673849600EBDC50 /* SipHash.xcframework */ = {isa = PBXFileReference; lastKnownFileType = wrapper.xcframework; name = SipHash.xcframework; path = Carthage/Build/SipHash.xcframework; sourceTree = "<group>"; };
		F5213FF32673849600EBDC50 /* Starscream.xcframework */ = {isa = PBXFileReference; lastKnownFileType = wrapper.xcframework; name = Starscream.xcframework; path = Carthage/Build/Starscream.xcframework; sourceTree = "<group>"; };
/* End PBXFileReference section */

/* Begin PBXFrameworksBuildPhase section */
		1317BCE0218C50D100D6D095 /* Frameworks */ = {
			isa = PBXFrameworksBuildPhase;
			buildActionMask = 2147483647;
			files = (
				F5213FF82673849600EBDC50 /* PromiseKit.xcframework in Frameworks */,
				F5213FFA2673849600EBDC50 /* SipHash.xcframework in Frameworks */,
				F5213FF62673849600EBDC50 /* BigInt.xcframework in Frameworks */,
				F5213FF42673849600EBDC50 /* CryptoSwift.xcframework in Frameworks */,
				F5213FFC2673849600EBDC50 /* Starscream.xcframework in Frameworks */,
				13C3392821B6C68900F33F5E /* secp256k1.framework in Frameworks */,
			);
			runOnlyForDeploymentPostprocessing = 0;
		};
		139751B4219AF76D0044D2B0 /* Frameworks */ = {
			isa = PBXFrameworksBuildPhase;
			buildActionMask = 2147483647;
			files = (
				4E28AF5725258CE20065EE44 /* web3swift.framework in Frameworks */,
			);
			runOnlyForDeploymentPostprocessing = 0;
		};
		13C3388B21B6C2DD00F33F5E /* Frameworks */ = {
			isa = PBXFrameworksBuildPhase;
			buildActionMask = 2147483647;
			files = (
				F5213FF72673849600EBDC50 /* BigInt.xcframework in Frameworks */,
				F5213FF52673849600EBDC50 /* CryptoSwift.xcframework in Frameworks */,
				F5213FFB2673849600EBDC50 /* SipHash.xcframework in Frameworks */,
				F5213FF92673849600EBDC50 /* PromiseKit.xcframework in Frameworks */,
				F5213FFD2673849600EBDC50 /* Starscream.xcframework in Frameworks */,
			);
			runOnlyForDeploymentPostprocessing = 0;
		};
/* End PBXFrameworksBuildPhase section */

/* Begin PBXGroup section */
		1317404621BE96D300208B8F /* web3swiftTests */ = {
			isa = PBXGroup;
			children = (
				E252E68126B542D000717C16 /* local_tests */,
				E252E68026B40C1600717C16 /* infura_tests */,
			);
			path = web3swiftTests;
			sourceTree = "<group>";
		};
		1317BCD9218C50D100D6D095 = {
			isa = PBXGroup;
			children = (
				3AA8163B2276E4C900F5DB52 /* Documentation */,
				1317BE22218C8A9E00D6D095 /* Cartfile */,
				1317BE24218C8A9E00D6D095 /* Package.swift */,
				3AA816402276E5A800F5DB52 /* CHANGELOG.md */,
				3AA8163F2276E5A800F5DB52 /* LICENSE.md */,
				3AA816412276E5A900F5DB52 /* README.md */,
				3AA8163E2276E5A800F5DB52 /* web3swift-logo.png */,
				1317BE27218C8A9F00D6D095 /* web3swift.podspec */,
				1317BCFD218C526300D6D095 /* Sources */,
				1317BDD2218C526C00D6D095 /* Tests */,
				1317BCE4218C50D100D6D095 /* Products */,
				13C3392721B6C68900F33F5E /* Frameworks */,
			);
			sourceTree = "<group>";
		};
		1317BCE4218C50D100D6D095 /* Products */ = {
			isa = PBXGroup;
			children = (
				1317BCE3218C50D100D6D095 /* web3swift.framework */,
				139751B7219AF76D0044D2B0 /* Tests.xctest */,
				13C3388E21B6C2DD00F33F5E /* secp256k1.framework */,
			);
			name = Products;
			sourceTree = "<group>";
		};
		1317BCFD218C526300D6D095 /* Sources */ = {
			isa = PBXGroup;
			children = (
				3AA815152276E3FF00F5DB52 /* web3swift */,
				13C3385821B6C26900F33F5E /* secp256k1 */,
			);
			path = Sources;
			sourceTree = "<group>";
		};
		1317BDD2218C526C00D6D095 /* Tests */ = {
			isa = PBXGroup;
			children = (
				1317404621BE96D300208B8F /* web3swiftTests */,
			);
			path = Tests;
			sourceTree = "<group>";
		};
		13C3385821B6C26900F33F5E /* secp256k1 */ = {
			isa = PBXGroup;
			children = (
				13C338E821B6C62300F33F5E /* secp256k1.c */,
				13C338CD21B6C62200F33F5E /* basic-config.h */,
				13C338F021B6C62400F33F5E /* ecdh_impl.h */,
				13C338F521B6C62400F33F5E /* ecdsa_impl.h */,
				13C338CF21B6C62200F33F5E /* ecdsa.h */,
				13C338D421B6C62200F33F5E /* eckey_impl.h */,
				13C338D721B6C62200F33F5E /* eckey.h */,
				13C338D521B6C62200F33F5E /* ecmult_const_impl.h */,
				13C338D821B6C62200F33F5E /* ecmult_const.h */,
				13C338D221B6C62200F33F5E /* ecmult_gen_impl.h */,
				13C338D621B6C62200F33F5E /* ecmult_gen.h */,
				13C338CB21B6C62200F33F5E /* ecmult_impl.h */,
				13C338EF21B6C62400F33F5E /* ecmult.h */,
				13C338F221B6C62400F33F5E /* field_5x52_asm_impl.h */,
				13C338E121B6C62300F33F5E /* field_5x52_impl.h */,
				13C338EB21B6C62300F33F5E /* field_5x52_int128_impl.h */,
				13C338D921B6C62200F33F5E /* field_5x52.h */,
				13C338E921B6C62300F33F5E /* field_10x26_impl.h */,
				13C338C921B6C62200F33F5E /* field_10x26.h */,
				13C338D121B6C62200F33F5E /* field_impl.h */,
				13C338CC21B6C62200F33F5E /* field.h */,
				13C338EC21B6C62300F33F5E /* group_impl.h */,
				13C338D321B6C62200F33F5E /* group.h */,
				13C338CE21B6C62200F33F5E /* hash_impl.h */,
				13C338C821B6C62200F33F5E /* hash.h */,
				13C338F121B6C62400F33F5E /* num_gmp_impl.h */,
				13C338E221B6C62300F33F5E /* num_gmp.h */,
				13C338DE21B6C62200F33F5E /* num_impl.h */,
				13C338DF21B6C62300F33F5E /* num.h */,
				13C338E021B6C62300F33F5E /* recovery_impl.h */,
				13C338E321B6C62300F33F5E /* scalar_4x64_impl.h */,
				13C338D021B6C62200F33F5E /* scalar_4x64.h */,
				13C338EA21B6C62300F33F5E /* scalar_8x32_impl.h */,
				13C338F421B6C62400F33F5E /* scalar_8x32.h */,
				13C338E421B6C62300F33F5E /* scalar_impl.h */,
				13C338E521B6C62300F33F5E /* scalar_low_impl.h */,
				13C338ED21B6C62300F33F5E /* scalar_low.h */,
				13C338CA21B6C62200F33F5E /* scalar.h */,
				13C338E621B6C62300F33F5E /* scratch_impl.h */,
				13C338F721B6C62400F33F5E /* scratch.h */,
				13C338F621B6C62400F33F5E /* secp256k1_ec_mult_static_context.h */,
				13C338F321B6C62400F33F5E /* secp256k1_main.h */,
				13C338E721B6C62300F33F5E /* secp256k1-config.h */,
				13C338EE21B6C62300F33F5E /* util.h */,
				13C338DA21B6C62200F33F5E /* include */,
			);
			path = secp256k1;
			sourceTree = "<group>";
		};
		13C338DA21B6C62200F33F5E /* include */ = {
			isa = PBXGroup;
			children = (
				13C338DD21B6C62200F33F5E /* secp256k1.h */,
			);
			path = include;
			sourceTree = "<group>";
		};
		13C3392721B6C68900F33F5E /* Frameworks */ = {
			isa = PBXGroup;
			children = (
				F5213FF02673849600EBDC50 /* BigInt.xcframework */,
				F5213FEF2673849600EBDC50 /* CryptoSwift.xcframework */,
				F5213FF12673849600EBDC50 /* PromiseKit.xcframework */,
				F5213FF22673849600EBDC50 /* SipHash.xcframework */,
				F5213FF32673849600EBDC50 /* Starscream.xcframework */,
				13A8D5BD21B9296B00469740 /* CoreImage.framework */,
			);
			name = Frameworks;
			sourceTree = "<group>";
		};
		3AA815152276E3FF00F5DB52 /* web3swift */ = {
			isa = PBXGroup;
			children = (
				E2B7670E241ED424007EBFE3 /* Browser */,
				3AA815162276E42F00F5DB52 /* Contract */,
				3AA815622276E44100F5DB52 /* Convenience */,
				3AA815432276E44100F5DB52 /* EthereumABI */,
				3AA8156D2276E44100F5DB52 /* EthereumAddress */,
				3AA815402276E44100F5DB52 /* HookedFunctions */,
				3AA815302276E44100F5DB52 /* KeystoreManager */,
				3AA815702276E44100F5DB52 /* Promises */,
				3AA8154B2276E44100F5DB52 /* SwiftRLP */,
				3AA815852276E44100F5DB52 /* Tokens */,
				3AA8153C2276E44100F5DB52 /* Transaction */,
				3AA815212276E44100F5DB52 /* Utils */,
				3AA8154D2276E44100F5DB52 /* Web3 */,
			);
			path = web3swift;
			sourceTree = "<group>";
		};
		3AA815162276E42F00F5DB52 /* Contract */ = {
			isa = PBXGroup;
			children = (
				3AA815172276E42F00F5DB52 /* EventFiltering.swift */,
				3AA815182276E42F00F5DB52 /* ComparisonExtensions.swift */,
				3AA815192276E42F00F5DB52 /* EthereumFilterEncodingExtensions.swift */,
				3AA8151A2276E42F00F5DB52 /* EthereumContract.swift */,
				3AA8151B2276E42F00F5DB52 /* ContractProtocol.swift */,
			);
			path = Contract;
			sourceTree = "<group>";
		};
		3AA815212276E44100F5DB52 /* Utils */ = {
			isa = PBXGroup;
			children = (
				3AA815222276E44100F5DB52 /* ENS */,
				3AA8152B2276E44100F5DB52 /* Hooks */,
				3AA8152D2276E44100F5DB52 /* EIP */,
			);
			path = Utils;
			sourceTree = "<group>";
		};
		3AA815222276E44100F5DB52 /* ENS */ = {
			isa = PBXGroup;
			children = (
				3AA815232276E44100F5DB52 /* ENS.swift */,
				3AA815242276E44100F5DB52 /* PublicKey.swift */,
				3AA815252276E44100F5DB52 /* ENSReverseRegistrar.swift */,
				3AA815262276E44100F5DB52 /* ENSBaseRegistrar.swift */,
				3AA815272276E44100F5DB52 /* ETHRegistrarController.swift */,
				3AA815282276E44100F5DB52 /* NameHash.swift */,
				3AA815292276E44100F5DB52 /* ENSRegistry.swift */,
				3AA8152A2276E44100F5DB52 /* ENSResolver.swift */,
			);
			path = ENS;
			sourceTree = "<group>";
		};
		3AA8152B2276E44100F5DB52 /* Hooks */ = {
			isa = PBXGroup;
			children = (
				3AA8152C2276E44100F5DB52 /* NonceMiddleware.swift */,
			);
			path = Hooks;
			sourceTree = "<group>";
		};
		3AA8152D2276E44100F5DB52 /* EIP */ = {
			isa = PBXGroup;
			children = (
				3AA8152E2276E44100F5DB52 /* EIP67Code.swift */,
				3AA8152F2276E44100F5DB52 /* EIP681.swift */,
			);
			path = EIP;
			sourceTree = "<group>";
		};
		3AA815302276E44100F5DB52 /* KeystoreManager */ = {
			isa = PBXGroup;
			children = (
<<<<<<< HEAD
				4E2DFEF325485B53001AF561 /* KeystoreParams.swift */,
=======
				2AC22E352525C2000072F037 /* PathAddressStorage.swift */,
>>>>>>> f5334ac6
				3AA815312276E44100F5DB52 /* KeystoreManager.swift */,
				3AA815322276E44100F5DB52 /* IBAN.swift */,
				3AA815332276E44100F5DB52 /* BIP39.swift */,
				3AA815342276E44100F5DB52 /* BIP32HDNode.swift */,
				3AA815352276E44100F5DB52 /* BIP39+WordLists.swift */,
				3AA815362276E44100F5DB52 /* BIP32Keystore.swift */,
				3AA815372276E44100F5DB52 /* EthereumKeystoreV3.swift */,
				3AA815382276E44100F5DB52 /* BIP32KeystoreJSONStructure.swift */,
				3AA815392276E44100F5DB52 /* PlainKeystore.swift */,
				3AA8153A2276E44100F5DB52 /* AbstractKeystore.swift */,
				3AA8153B2276E44100F5DB52 /* KeystoreV3JSONStructure.swift */,
			);
			path = KeystoreManager;
			sourceTree = "<group>";
		};
		3AA8153C2276E44100F5DB52 /* Transaction */ = {
			isa = PBXGroup;
			children = (
				3AA8153D2276E44100F5DB52 /* BloomFilter.swift */,
				3AA8153E2276E44100F5DB52 /* TransactionSigner.swift */,
				3AA8153F2276E44100F5DB52 /* EthereumTransaction.swift */,
			);
			path = Transaction;
			sourceTree = "<group>";
		};
		3AA815402276E44100F5DB52 /* HookedFunctions */ = {
			isa = PBXGroup;
			children = (
				3AA815412276E44100F5DB52 /* Web3+Wallet.swift */,
				3AA815422276E44100F5DB52 /* Web3+BrowserFunctions.swift */,
			);
			path = HookedFunctions;
			sourceTree = "<group>";
		};
		3AA815432276E44100F5DB52 /* EthereumABI */ = {
			isa = PBXGroup;
			children = (
				3AA815442276E44100F5DB52 /* ABIDecoding.swift */,
				3AA815452276E44100F5DB52 /* ABIElements.swift */,
				3AA815462276E44100F5DB52 /* ABITypeParser.swift */,
				3AA815472276E44100F5DB52 /* ABIParameterTypes.swift */,
				3AA815482276E44100F5DB52 /* ABI.swift */,
				3AA815492276E44100F5DB52 /* ABIEncoding.swift */,
				3AA8154A2276E44100F5DB52 /* ABIParsing.swift */,
			);
			path = EthereumABI;
			sourceTree = "<group>";
		};
		3AA8154B2276E44100F5DB52 /* SwiftRLP */ = {
			isa = PBXGroup;
			children = (
				3AA8154C2276E44100F5DB52 /* RLP.swift */,
			);
			path = SwiftRLP;
			sourceTree = "<group>";
		};
		3AA8154D2276E44100F5DB52 /* Web3 */ = {
			isa = PBXGroup;
			children = (
				3AA8154E2276E44100F5DB52 /* Web3+HttpProvider.swift */,
				3AA8154F2276E44100F5DB52 /* Web3.swift */,
				3AA815502276E44100F5DB52 /* Web3+InfuraProviders.swift */,
				3AA815512276E44100F5DB52 /* Web3+Personal.swift */,
				3AA815522276E44100F5DB52 /* Web3+Eventloop.swift */,
				3AA815532276E44100F5DB52 /* Web3+Eth+Websocket.swift */,
				3AA815542276E44100F5DB52 /* Web3+Utils.swift */,
				3AA815552276E44100F5DB52 /* Web3+MutatingTransaction.swift */,
				3AA815562276E44100F5DB52 /* Web3+JSONRPC.swift */,
				3AEF4ABE22C0B6BE00AC7929 /* Web3+Constants.swift */,
				3AA815572276E44100F5DB52 /* Web3+Instance.swift */,
				3AA815582276E44100F5DB52 /* Web3+Contract.swift */,
				3AA815592276E44100F5DB52 /* Web3+EventParser.swift */,
				3AA8155A2276E44100F5DB52 /* Web3+ReadingTransaction.swift */,
				3AA8155B2276E44100F5DB52 /* Web3+Protocols.swift */,
				3AA8155C2276E44100F5DB52 /* Web3+WebsocketProvider.swift */,
				3AA8155D2276E44100F5DB52 /* Web3+Methods.swift */,
				3AA8155E2276E44100F5DB52 /* Web3+Eth.swift */,
				3AA8155F2276E44100F5DB52 /* Web3+TxPool.swift */,
				3AA815602276E44100F5DB52 /* Web3+Structures.swift */,
				3AA815612276E44100F5DB52 /* Web3+Options.swift */,
			);
			path = Web3;
			sourceTree = "<group>";
		};
		3AA815622276E44100F5DB52 /* Convenience */ = {
			isa = PBXGroup;
			children = (
				3AA816392276E4AE00F5DB52 /* SECP256k1.swift */,
				3AA815632276E44100F5DB52 /* RIPEMD160+StackOveflow.swift */,
				3AA815642276E44100F5DB52 /* BigUInt+Extensions.swift */,
				3AA815652276E44100F5DB52 /* CryptoExtensions.swift */,
				3AA815662276E44100F5DB52 /* String+Extension.swift */,
				3A7EA35D2280EA9A005120C2 /* Encodable+Extensions.swift */,
				3A7EA35F2280EB27005120C2 /* Decodable+Extensions.swift */,
				3AA815672276E44100F5DB52 /* NSRegularExpressionExtension.swift */,
				3AA815682276E44100F5DB52 /* Dictionary+Extension.swift */,
				3AA815692276E44100F5DB52 /* Data+Extension.swift */,
				3AA8156A2276E44100F5DB52 /* NativeTypesEncoding+Extensions.swift */,
				3AA8156B2276E44100F5DB52 /* Base58.swift */,
				3AA8156C2276E44100F5DB52 /* Array+Extension.swift */,
			);
			path = Convenience;
			sourceTree = "<group>";
		};
		3AA8156D2276E44100F5DB52 /* EthereumAddress */ = {
			isa = PBXGroup;
			children = (
				3AA8156E2276E44100F5DB52 /* Extensions.swift */,
				3AA8156F2276E44100F5DB52 /* EthereumAddress.swift */,
			);
			path = EthereumAddress;
			sourceTree = "<group>";
		};
		3AA815702276E44100F5DB52 /* Promises */ = {
			isa = PBXGroup;
			children = (
				3AA815712276E44100F5DB52 /* Promise+Web3+Eth+GetBlockNumber.swift */,
				3AA815722276E44100F5DB52 /* Promise+Web3+Personal+Sign.swift */,
				3AA815732276E44100F5DB52 /* Promise+Web3+Eth+GetGasPrice.swift */,
				3AA815742276E44100F5DB52 /* Promise+Web3+Eth+GetBlockByHash.swift */,
				3AA815752276E44100F5DB52 /* Promise+Web3+Eth+GetTransactionDetails.swift */,
				3AA815762276E44100F5DB52 /* Promise+HttpProvider.swift */,
				3AA815772276E44100F5DB52 /* Promise+Web3+Eth+SendTransaction.swift */,
				3AA815782276E44100F5DB52 /* Promise+Web3+Eth+GetBalance.swift */,
				3AA815792276E44100F5DB52 /* Promise+Batching.swift */,
				3AA8157A2276E44100F5DB52 /* Promise+Web3+Eth+GetTransactionReceipt.swift */,
				3AA8157B2276E44100F5DB52 /* Promise+Web3+Eth+EstimateGas.swift */,
				3AA8157C2276E44100F5DB52 /* Promise+Web3+Eth+GetBlockByNumber.swift */,
				3AA8157D2276E44100F5DB52 /* Promise+Web3+Eth+SendRawTransaction.swift */,
				3AA8157E2276E44100F5DB52 /* Promise+Web3+Eth+GetTransactionCount.swift */,
				3AA8157F2276E44100F5DB52 /* Promise+Web3+Contract+GetIndexedEvents.swift */,
				3AA815802276E44100F5DB52 /* Promise+Web3+TxPool.swift */,
				3AA815812276E44100F5DB52 /* Promise+Web3+Eth+GetAccounts.swift */,
				3AA815822276E44100F5DB52 /* Promise+Web3+Personal+UnlockAccount.swift */,
				3AA815832276E44100F5DB52 /* Promise+Web3+Personal+CreateAccount.swift */,
				3AA815842276E44100F5DB52 /* Promise+Web3+Eth+Call.swift */,
			);
			path = Promises;
			sourceTree = "<group>";
		};
		3AA815852276E44100F5DB52 /* Tokens */ = {
			isa = PBXGroup;
			children = (
				3AA815862276E44100F5DB52 /* ERC820 */,
				3AA815882276E44100F5DB52 /* ERC721x */,
				3AA8158A2276E44100F5DB52 /* ERC888 */,
				3AA8158C2276E44100F5DB52 /* ERC1376 */,
				3AA8158E2276E44100F5DB52 /* ERC1633 */,
				3AA815902276E44100F5DB52 /* ERC20 */,
				3AA815922276E44100F5DB52 /* ERC1400 */,
				3AA815942276E44100F5DB52 /* ST20 */,
				3AA815972276E44100F5DB52 /* ERC1643 */,
				3AA815992276E44100F5DB52 /* ERC1644 */,
				3AA8159B2276E44100F5DB52 /* ERC777 */,
				3AA8159D2276E44100F5DB52 /* ERC1594 */,
				3AA8159F2276E44100F5DB52 /* ERC165 */,
				3AA815A12276E44100F5DB52 /* ERC1410 */,
				3AA815A32276E44100F5DB52 /* ERC721 */,
				3AA815A52276E44100F5DB52 /* ERC1155 */,
			);
			path = Tokens;
			sourceTree = "<group>";
		};
		3AA815862276E44100F5DB52 /* ERC820 */ = {
			isa = PBXGroup;
			children = (
				3AA815872276E44100F5DB52 /* Web3+ERC820.swift */,
			);
			path = ERC820;
			sourceTree = "<group>";
		};
		3AA815882276E44100F5DB52 /* ERC721x */ = {
			isa = PBXGroup;
			children = (
				3AA815892276E44100F5DB52 /* Web3+ERC721x.swift */,
			);
			path = ERC721x;
			sourceTree = "<group>";
		};
		3AA8158A2276E44100F5DB52 /* ERC888 */ = {
			isa = PBXGroup;
			children = (
				3AA8158B2276E44100F5DB52 /* Web3+ERC888.swift */,
			);
			path = ERC888;
			sourceTree = "<group>";
		};
		3AA8158C2276E44100F5DB52 /* ERC1376 */ = {
			isa = PBXGroup;
			children = (
				3AA8158D2276E44100F5DB52 /* Web3+ERC1376.swift */,
			);
			path = ERC1376;
			sourceTree = "<group>";
		};
		3AA8158E2276E44100F5DB52 /* ERC1633 */ = {
			isa = PBXGroup;
			children = (
				3AA8158F2276E44100F5DB52 /* Web3+ERC1633.swift */,
			);
			path = ERC1633;
			sourceTree = "<group>";
		};
		3AA815902276E44100F5DB52 /* ERC20 */ = {
			isa = PBXGroup;
			children = (
				3AA815912276E44100F5DB52 /* Web3+ERC20.swift */,
			);
			path = ERC20;
			sourceTree = "<group>";
		};
		3AA815922276E44100F5DB52 /* ERC1400 */ = {
			isa = PBXGroup;
			children = (
				3AA815932276E44100F5DB52 /* Web3+ERC1400.swift */,
			);
			path = ERC1400;
			sourceTree = "<group>";
		};
		3AA815942276E44100F5DB52 /* ST20 */ = {
			isa = PBXGroup;
			children = (
				3AA815952276E44100F5DB52 /* Web3+SecurityToken.swift */,
				3AA815962276E44100F5DB52 /* Web3+ST20.swift */,
			);
			path = ST20;
			sourceTree = "<group>";
		};
		3AA815972276E44100F5DB52 /* ERC1643 */ = {
			isa = PBXGroup;
			children = (
				3AA815982276E44100F5DB52 /* Web3+ERC1643.swift */,
			);
			path = ERC1643;
			sourceTree = "<group>";
		};
		3AA815992276E44100F5DB52 /* ERC1644 */ = {
			isa = PBXGroup;
			children = (
				3AA8159A2276E44100F5DB52 /* Web3+ERC1644.swift */,
			);
			path = ERC1644;
			sourceTree = "<group>";
		};
		3AA8159B2276E44100F5DB52 /* ERC777 */ = {
			isa = PBXGroup;
			children = (
				3AA8159C2276E44100F5DB52 /* Web3+ERC777.swift */,
			);
			path = ERC777;
			sourceTree = "<group>";
		};
		3AA8159D2276E44100F5DB52 /* ERC1594 */ = {
			isa = PBXGroup;
			children = (
				3AA8159E2276E44100F5DB52 /* Web3+ERC1594.swift */,
			);
			path = ERC1594;
			sourceTree = "<group>";
		};
		3AA8159F2276E44100F5DB52 /* ERC165 */ = {
			isa = PBXGroup;
			children = (
				3AA815A02276E44100F5DB52 /* Web3+ERC165.swift */,
			);
			path = ERC165;
			sourceTree = "<group>";
		};
		3AA815A12276E44100F5DB52 /* ERC1410 */ = {
			isa = PBXGroup;
			children = (
				3AA815A22276E44100F5DB52 /* Web3+ERC1410.swift */,
			);
			path = ERC1410;
			sourceTree = "<group>";
		};
		3AA815A32276E44100F5DB52 /* ERC721 */ = {
			isa = PBXGroup;
			children = (
				3AA815A42276E44100F5DB52 /* Web3+ERC721.swift */,
			);
			path = ERC721;
			sourceTree = "<group>";
		};
		3AA815A52276E44100F5DB52 /* ERC1155 */ = {
			isa = PBXGroup;
			children = (
				3AA815A62276E44100F5DB52 /* Web3+ERC1155.swift */,
			);
			path = ERC1155;
			sourceTree = "<group>";
		};
		3AA8163B2276E4C900F5DB52 /* Documentation */ = {
			isa = PBXGroup;
			children = (
				3AA8163D2276E56D00F5DB52 /* Usage.md */,
				3AA8163C2276E56D00F5DB52 /* web3swift 2.0 Migration Guide.md */,
				E2D081C72402F6900082EA93 /* CONTRIBUTION_POLICY.md */,
				13CE02B021FC846800CE7148 /* RELEASE_GUIDE.md */,
				13CE02B121FC846900CE7148 /* BUILD_GUIDE.md */,
			);
			path = Documentation;
			sourceTree = "<group>";
		};
		E252E68026B40C1600717C16 /* infura_tests */ = {
			isa = PBXGroup;
			children = (
				3AA8161E2276E48300F5DB52 /* web3swift_ENS_Tests.swift */,
				3AA816142276E48300F5DB52 /* web3swift_ST20AndSecurityToken_Tests.swift */,
				3AA816232276E48400F5DB52 /* web3swift_Websockets_Tests.swift */,
				3AA8161F2276E48400F5DB52 /* web3swift_infura_Tests.swift */,
			);
			path = infura_tests;
			sourceTree = "<group>";
		};
		E252E68126B542D000717C16 /* local_tests */ = {
			isa = PBXGroup;
			children = (
				3AA816122276E48300F5DB52 /* web3swift_AdvancedABIv2_Tests.swift */,
				3AA8160F2276E48300F5DB52 /* web3swift_EIP67_Tests.swift */,
				3AA8161A2276E48300F5DB52 /* web3swift_EIP681_Tests.swift */,
				3AA816172276E48300F5DB52 /* web3swift_ERC20_Class_Tests.swift */,
				3AA816132276E48300F5DB52 /* web3swift_ERC20_Tests.swift */,
				3AA816222276E48400F5DB52 /* web3swift_Eventloop_Tests.swift */,
				3AA8161B2276E48300F5DB52 /* web3swift_keystores_Tests.swift */,
				3AA816102276E48300F5DB52 /* web3swift_basic_local_node_Tests.swift */,
				3AA816182276E48300F5DB52 /* web3swift_numberFormattingUtil_Tests.swift */,
				3AA816192276E48300F5DB52 /* web3swift_ObjC_Tests.swift */,
				3AA8161C2276E48300F5DB52 /* web3swift_promises_Tests.swift */,
				3AA8161D2276E48300F5DB52 /* web3swift_remoteParsing_Tests.swift */,
				3AA816212276E48400F5DB52 /* web3swift_personalSignature_Tests.swift */,
				3AA816112276E48300F5DB52 /* web3swift_RLP_Tests.swift */,
				3AA816152276E48300F5DB52 /* web3swift_Tests.swift */,
				3AA816202276E48400F5DB52 /* web3swift_transactions_Tests.swift */,
				3AA816162276E48300F5DB52 /* web3swift_User_cases.swift */,
				E252E67E26B403F500717C16 /* web3swift_helpers.swift */,
			);
			path = local_tests;
			sourceTree = "<group>";
		};
		E2B7670E241ED424007EBFE3 /* Browser */ = {
			isa = PBXGroup;
			children = (
				E2B7670F241ED479007EBFE3 /* browser.js */,
				E22A911E241ED71A00EC1021 /* browser.min.js */,
				E2EDC5E9241EDE3600410EA6 /* BrowserViewController.swift */,
				E2EDC5EB241EE18700410EA6 /* wk.bridge.min.js */,
				E2EDC5ED241EE1E600410EA6 /* Bridge.swift */,
			);
			path = Browser;
			sourceTree = "<group>";
		};
/* End PBXGroup section */

/* Begin PBXHeadersBuildPhase section */
		1317BCDE218C50D100D6D095 /* Headers */ = {
			isa = PBXHeadersBuildPhase;
			buildActionMask = 2147483647;
			files = (
			);
			runOnlyForDeploymentPostprocessing = 0;
		};
		13C3388921B6C2DD00F33F5E /* Headers */ = {
			isa = PBXHeadersBuildPhase;
			buildActionMask = 2147483647;
			files = (
				13C3391D21B6C62400F33F5E /* util.h in Headers */,
				13C3392521B6C62400F33F5E /* secp256k1_ec_mult_static_context.h in Headers */,
				13C3391021B6C62400F33F5E /* field_5x52_impl.h in Headers */,
				13C338F821B6C62400F33F5E /* hash.h in Headers */,
				13C3390821B6C62400F33F5E /* ecmult_const.h in Headers */,
				13C3390621B6C62400F33F5E /* ecmult_gen.h in Headers */,
				13C3391C21B6C62400F33F5E /* scalar_low.h in Headers */,
				13C338FE21B6C62400F33F5E /* hash_impl.h in Headers */,
				13C3392021B6C62400F33F5E /* num_gmp_impl.h in Headers */,
				13C3391E21B6C62400F33F5E /* ecmult.h in Headers */,
				13C3390F21B6C62400F33F5E /* recovery_impl.h in Headers */,
				13C338FC21B6C62400F33F5E /* field.h in Headers */,
				13C338FA21B6C62400F33F5E /* scalar.h in Headers */,
				13C3391321B6C62400F33F5E /* scalar_impl.h in Headers */,
				13C3391121B6C62400F33F5E /* num_gmp.h in Headers */,
				13C3392121B6C62400F33F5E /* field_5x52_asm_impl.h in Headers */,
				13C3390E21B6C62400F33F5E /* num.h in Headers */,
				13C3390021B6C62400F33F5E /* scalar_4x64.h in Headers */,
				13C3390121B6C62400F33F5E /* field_impl.h in Headers */,
				13C3390521B6C62400F33F5E /* ecmult_const_impl.h in Headers */,
				13C3390D21B6C62400F33F5E /* num_impl.h in Headers */,
				13C3390921B6C62400F33F5E /* field_5x52.h in Headers */,
				13C3391B21B6C62400F33F5E /* group_impl.h in Headers */,
				13C3390321B6C62400F33F5E /* group.h in Headers */,
				13C3390421B6C62400F33F5E /* eckey_impl.h in Headers */,
				13C3390221B6C62400F33F5E /* ecmult_gen_impl.h in Headers */,
				13C3392421B6C62400F33F5E /* ecdsa_impl.h in Headers */,
				13C3391221B6C62400F33F5E /* scalar_4x64_impl.h in Headers */,
				13C3391921B6C62400F33F5E /* scalar_8x32_impl.h in Headers */,
				13C338FD21B6C62400F33F5E /* basic-config.h in Headers */,
				13C338FF21B6C62400F33F5E /* ecdsa.h in Headers */,
				13C338FB21B6C62400F33F5E /* ecmult_impl.h in Headers */,
				13C3391421B6C62400F33F5E /* scalar_low_impl.h in Headers */,
				13C3390721B6C62400F33F5E /* eckey.h in Headers */,
				13C3391F21B6C62400F33F5E /* ecdh_impl.h in Headers */,
				13C338F921B6C62400F33F5E /* field_10x26.h in Headers */,
				13C3390C21B6C62400F33F5E /* secp256k1.h in Headers */,
				13C3391821B6C62400F33F5E /* field_10x26_impl.h in Headers */,
				13C3392221B6C62400F33F5E /* secp256k1_main.h in Headers */,
				13C3392621B6C62400F33F5E /* scratch.h in Headers */,
				13C3391621B6C62400F33F5E /* secp256k1-config.h in Headers */,
				13C3392321B6C62400F33F5E /* scalar_8x32.h in Headers */,
				13C3391521B6C62400F33F5E /* scratch_impl.h in Headers */,
				13C3391A21B6C62400F33F5E /* field_5x52_int128_impl.h in Headers */,
			);
			runOnlyForDeploymentPostprocessing = 0;
		};
/* End PBXHeadersBuildPhase section */

/* Begin PBXNativeTarget section */
		1317BCE2218C50D100D6D095 /* web3swift */ = {
			isa = PBXNativeTarget;
			buildConfigurationList = 1317BCF7218C50D100D6D095 /* Build configuration list for PBXNativeTarget "web3swift" */;
			buildPhases = (
				1317BCDE218C50D100D6D095 /* Headers */,
				1317BCDF218C50D100D6D095 /* Sources */,
				1317BCE0218C50D100D6D095 /* Frameworks */,
				1317BCE1218C50D100D6D095 /* Resources */,
				1317BE04218C5D1B00D6D095 /* Carthage */,
			);
			buildRules = (
			);
			dependencies = (
			);
			name = web3swift;
			productName = web3swift;
			productReference = 1317BCE3218C50D100D6D095 /* web3swift.framework */;
			productType = "com.apple.product-type.framework";
		};
		139751B6219AF76D0044D2B0 /* Tests */ = {
			isa = PBXNativeTarget;
			buildConfigurationList = 139751BC219AF76D0044D2B0 /* Build configuration list for PBXNativeTarget "Tests" */;
			buildPhases = (
				139751B3219AF76D0044D2B0 /* Sources */,
				139751B4219AF76D0044D2B0 /* Frameworks */,
				139751B5219AF76D0044D2B0 /* Resources */,
				139751F0219AFA500044D2B0 /* Carthage */,
			);
			buildRules = (
			);
			dependencies = (
			);
			name = Tests;
			productName = Tests;
			productReference = 139751B7219AF76D0044D2B0 /* Tests.xctest */;
			productType = "com.apple.product-type.bundle.unit-test";
		};
		13C3388D21B6C2DD00F33F5E /* secp256k1 */ = {
			isa = PBXNativeTarget;
			buildConfigurationList = 13C3389321B6C2DD00F33F5E /* Build configuration list for PBXNativeTarget "secp256k1" */;
			buildPhases = (
				13C3388921B6C2DD00F33F5E /* Headers */,
				13C3388A21B6C2DD00F33F5E /* Sources */,
				13C3388B21B6C2DD00F33F5E /* Frameworks */,
				13C3388C21B6C2DD00F33F5E /* Resources */,
			);
			buildRules = (
			);
			dependencies = (
			);
			name = secp256k1;
			productName = secp256k1;
			productReference = 13C3388E21B6C2DD00F33F5E /* secp256k1.framework */;
			productType = "com.apple.product-type.framework";
		};
/* End PBXNativeTarget section */

/* Begin PBXProject section */
		1317BCDA218C50D100D6D095 /* Project object */ = {
			isa = PBXProject;
			attributes = {
				LastSwiftUpdateCheck = 1010;
				LastUpgradeCheck = 1200;
				ORGANIZATIONNAME = web3swift;
				TargetAttributes = {
					1317BCE2218C50D100D6D095 = {
						CreatedOnToolsVersion = 10.1;
					};
					139751B6219AF76D0044D2B0 = {
						CreatedOnToolsVersion = 10.1;
						LastSwiftMigration = 1020;
					};
					13C3388D21B6C2DD00F33F5E = {
						CreatedOnToolsVersion = 10.1;
					};
				};
			};
			buildConfigurationList = 1317BCDD218C50D100D6D095 /* Build configuration list for PBXProject "web3swift" */;
			compatibilityVersion = "Xcode 9.3";
			developmentRegion = en;
			hasScannedForEncodings = 0;
			knownRegions = (
				en,
				Base,
			);
			mainGroup = 1317BCD9218C50D100D6D095;
			productRefGroup = 1317BCE4218C50D100D6D095 /* Products */;
			projectDirPath = "";
			projectRoot = "";
			targets = (
				1317BCE2218C50D100D6D095 /* web3swift */,
				139751B6219AF76D0044D2B0 /* Tests */,
				13C3388D21B6C2DD00F33F5E /* secp256k1 */,
			);
		};
/* End PBXProject section */

/* Begin PBXResourcesBuildPhase section */
		1317BCE1218C50D100D6D095 /* Resources */ = {
			isa = PBXResourcesBuildPhase;
			buildActionMask = 2147483647;
			files = (
				E2B76710241ED479007EBFE3 /* browser.js in Resources */,
				E2EDC5EC241EE18700410EA6 /* wk.bridge.min.js in Resources */,
				E22A911F241ED71A00EC1021 /* browser.min.js in Resources */,
			);
			runOnlyForDeploymentPostprocessing = 0;
		};
		139751B5219AF76D0044D2B0 /* Resources */ = {
			isa = PBXResourcesBuildPhase;
			buildActionMask = 2147483647;
			files = (
			);
			runOnlyForDeploymentPostprocessing = 0;
		};
		13C3388C21B6C2DD00F33F5E /* Resources */ = {
			isa = PBXResourcesBuildPhase;
			buildActionMask = 2147483647;
			files = (
			);
			runOnlyForDeploymentPostprocessing = 0;
		};
/* End PBXResourcesBuildPhase section */

/* Begin PBXShellScriptBuildPhase section */
		1317BE04218C5D1B00D6D095 /* Carthage */ = {
			isa = PBXShellScriptBuildPhase;
			buildActionMask = 2147483647;
			files = (
			);
			inputFileListPaths = (
			);
			inputPaths = (
			);
			name = Carthage;
			outputFileListPaths = (
			);
			outputPaths = (
			);
			runOnlyForDeploymentPostprocessing = 0;
			shellPath = /bin/sh;
			shellScript = "/opt/homebrew/bin/carthage copy-frameworks\n";
		};
		139751F0219AFA500044D2B0 /* Carthage */ = {
			isa = PBXShellScriptBuildPhase;
			buildActionMask = 2147483647;
			files = (
			);
			inputFileListPaths = (
			);
			inputPaths = (
			);
			name = Carthage;
			outputFileListPaths = (
			);
			outputPaths = (
			);
			runOnlyForDeploymentPostprocessing = 0;
			shellPath = /bin/sh;
			shellScript = "# Type a script or drag a script file from your workspace to insert its path.\nfor path in $FRAMEWORK_SEARCH_PATHS\ndo\nif [ -d \"${path}/Dip.framework\" ] && [[ $path == *\"Carthage\"* ]]; then\nexport SCRIPT_INPUT_FILE_COUNT=1\nexport SCRIPT_INPUT_FILE_0=\"${path}/Dip.framework\"\n/usr/local/bin/carthage copy-frameworks\nbreak\nfi\ndone\n";
		};
/* End PBXShellScriptBuildPhase section */

/* Begin PBXSourcesBuildPhase section */
		1317BCDF218C50D100D6D095 /* Sources */ = {
			isa = PBXSourcesBuildPhase;
			buildActionMask = 2147483647;
			files = (
				3AA815CF2276E44100F5DB52 /* Web3+Eth+Websocket.swift in Sources */,
				3A7EA35E2280EA9A005120C2 /* Encodable+Extensions.swift in Sources */,
				3AA815D22276E44100F5DB52 /* Web3+JSONRPC.swift in Sources */,
				3AA815F82276E44100F5DB52 /* Promise+Web3+Contract+GetIndexedEvents.swift in Sources */,
				3AA815E42276E44100F5DB52 /* Data+Extension.swift in Sources */,
				3AA815C62276E44100F5DB52 /* ABI.swift in Sources */,
				3AA815D02276E44100F5DB52 /* Web3+Utils.swift in Sources */,
				3AA815B82276E44100F5DB52 /* EthereumKeystoreV3.swift in Sources */,
				3AA815EB2276E44100F5DB52 /* Promise+Web3+Personal+Sign.swift in Sources */,
				3AA815E32276E44100F5DB52 /* Dictionary+Extension.swift in Sources */,
				3AA815D92276E44100F5DB52 /* Web3+Methods.swift in Sources */,
				3AA815EE2276E44100F5DB52 /* Promise+Web3+Eth+GetTransactionDetails.swift in Sources */,
				3AA815A82276E44100F5DB52 /* PublicKey.swift in Sources */,
				3AA815D32276E44100F5DB52 /* Web3+Instance.swift in Sources */,
				3AA816062276E44100F5DB52 /* Web3+ST20.swift in Sources */,
				3AA815FA2276E44100F5DB52 /* Promise+Web3+Eth+GetAccounts.swift in Sources */,
				3AA815E72276E44100F5DB52 /* Array+Extension.swift in Sources */,
				3AEF4ABF22C0B6BE00AC7929 /* Web3+Constants.swift in Sources */,
				3AA815DD2276E44100F5DB52 /* Web3+Options.swift in Sources */,
				3AA815A92276E44100F5DB52 /* ENSReverseRegistrar.swift in Sources */,
				3AA815EF2276E44100F5DB52 /* Promise+HttpProvider.swift in Sources */,
				3AA8163A2276E4AE00F5DB52 /* SECP256k1.swift in Sources */,
				3AA8160D2276E44100F5DB52 /* Web3+ERC721.swift in Sources */,
				3AA815DC2276E44100F5DB52 /* Web3+Structures.swift in Sources */,
				3AA815AE2276E44100F5DB52 /* ENSResolver.swift in Sources */,
				3AA815BF2276E44100F5DB52 /* EthereumTransaction.swift in Sources */,
				3AA815D82276E44100F5DB52 /* Web3+WebsocketProvider.swift in Sources */,
				3AA815EA2276E44100F5DB52 /* Promise+Web3+Eth+GetBlockNumber.swift in Sources */,
				3AA815C72276E44100F5DB52 /* ABIEncoding.swift in Sources */,
				3AA815E12276E44100F5DB52 /* String+Extension.swift in Sources */,
				3AA815BE2276E44100F5DB52 /* TransactionSigner.swift in Sources */,
				3AA815B02276E44100F5DB52 /* EIP67Code.swift in Sources */,
				3AA815BB2276E44100F5DB52 /* AbstractKeystore.swift in Sources */,
				3AA815B12276E44100F5DB52 /* EIP681.swift in Sources */,
				3AA815C82276E44100F5DB52 /* ABIParsing.swift in Sources */,
				3AA815202276E42F00F5DB52 /* ContractProtocol.swift in Sources */,
				3AA815F72276E44100F5DB52 /* Promise+Web3+Eth+GetTransactionCount.swift in Sources */,
				4E2DFEF425485B53001AF561 /* KeystoreParams.swift in Sources */,
				3AA815C32276E44100F5DB52 /* ABIElements.swift in Sources */,
				3AA815B72276E44100F5DB52 /* BIP32Keystore.swift in Sources */,
				3AA815FD2276E44100F5DB52 /* Promise+Web3+Eth+Call.swift in Sources */,
				3AA815BD2276E44100F5DB52 /* BloomFilter.swift in Sources */,
				3AA815F62276E44100F5DB52 /* Promise+Web3+Eth+SendRawTransaction.swift in Sources */,
				3AA815FF2276E44100F5DB52 /* Web3+ERC721x.swift in Sources */,
				3AA815E52276E44100F5DB52 /* NativeTypesEncoding+Extensions.swift in Sources */,
				3AA815D12276E44100F5DB52 /* Web3+MutatingTransaction.swift in Sources */,
				3AA815CA2276E44100F5DB52 /* Web3+HttpProvider.swift in Sources */,
				3AA815D42276E44100F5DB52 /* Web3+Contract.swift in Sources */,
				3AA815CE2276E44100F5DB52 /* Web3+Eventloop.swift in Sources */,
				3AA815B42276E44100F5DB52 /* BIP39.swift in Sources */,
				3AA815E22276E44100F5DB52 /* NSRegularExpressionExtension.swift in Sources */,
				3AA815C12276E44100F5DB52 /* Web3+BrowserFunctions.swift in Sources */,
				3AA815E82276E44100F5DB52 /* Extensions.swift in Sources */,
				3AA815FE2276E44100F5DB52 /* Web3+ERC820.swift in Sources */,
				3AA815DB2276E44100F5DB52 /* Web3+TxPool.swift in Sources */,
				3AA8160A2276E44100F5DB52 /* Web3+ERC1594.swift in Sources */,
				3AA815FB2276E44100F5DB52 /* Promise+Web3+Personal+UnlockAccount.swift in Sources */,
				3AA815AD2276E44100F5DB52 /* ENSRegistry.swift in Sources */,
				3AA815CD2276E44100F5DB52 /* Web3+Personal.swift in Sources */,
				3AA8151E2276E42F00F5DB52 /* EthereumFilterEncodingExtensions.swift in Sources */,
				3AA8151D2276E42F00F5DB52 /* ComparisonExtensions.swift in Sources */,
				3AA815AF2276E44100F5DB52 /* NonceMiddleware.swift in Sources */,
				3AA815E92276E44100F5DB52 /* EthereumAddress.swift in Sources */,
				3AA816072276E44100F5DB52 /* Web3+ERC1643.swift in Sources */,
				3AA815DA2276E44100F5DB52 /* Web3+Eth.swift in Sources */,
				3AA816082276E44100F5DB52 /* Web3+ERC1644.swift in Sources */,
				3AA815AB2276E44100F5DB52 /* ETHRegistrarController.swift in Sources */,
				3A7EA3602280EB27005120C2 /* Decodable+Extensions.swift in Sources */,
				3AA816022276E44100F5DB52 /* Web3+ERC1633.swift in Sources */,
				3AA815CB2276E44100F5DB52 /* Web3.swift in Sources */,
				3AA815B62276E44100F5DB52 /* BIP39+WordLists.swift in Sources */,
				3AA816032276E44100F5DB52 /* Web3+ERC20.swift in Sources */,
				E2EDC5EA241EDE3600410EA6 /* BrowserViewController.swift in Sources */,
				3AA8160C2276E44100F5DB52 /* Web3+ERC1410.swift in Sources */,
				3AA816042276E44100F5DB52 /* Web3+ERC1400.swift in Sources */,
				3AA815ED2276E44100F5DB52 /* Promise+Web3+Eth+GetBlockByHash.swift in Sources */,
				3AA815DF2276E44100F5DB52 /* BigUInt+Extensions.swift in Sources */,
				3AA815CC2276E44100F5DB52 /* Web3+InfuraProviders.swift in Sources */,
				3AA816092276E44100F5DB52 /* Web3+ERC777.swift in Sources */,
				3AA815F02276E44100F5DB52 /* Promise+Web3+Eth+SendTransaction.swift in Sources */,
				3AA815B22276E44100F5DB52 /* KeystoreManager.swift in Sources */,
				3AA815F52276E44100F5DB52 /* Promise+Web3+Eth+GetBlockByNumber.swift in Sources */,
				3AA8160E2276E44100F5DB52 /* Web3+ERC1155.swift in Sources */,
				3AA815F42276E44100F5DB52 /* Promise+Web3+Eth+EstimateGas.swift in Sources */,
				3AA815C52276E44100F5DB52 /* ABIParameterTypes.swift in Sources */,
				3AA815C22276E44100F5DB52 /* ABIDecoding.swift in Sources */,
				3AA815EC2276E44100F5DB52 /* Promise+Web3+Eth+GetGasPrice.swift in Sources */,
				3AA815AA2276E44100F5DB52 /* ENSBaseRegistrar.swift in Sources */,
				3AA815B52276E44100F5DB52 /* BIP32HDNode.swift in Sources */,
				3AA815D72276E44100F5DB52 /* Web3+Protocols.swift in Sources */,
				3AA815FC2276E44100F5DB52 /* Promise+Web3+Personal+CreateAccount.swift in Sources */,
				3AA8160B2276E44100F5DB52 /* Web3+ERC165.swift in Sources */,
				3AA815F22276E44100F5DB52 /* Promise+Batching.swift in Sources */,
				3AA815E62276E44100F5DB52 /* Base58.swift in Sources */,
				3AA816002276E44100F5DB52 /* Web3+ERC888.swift in Sources */,
				3AA8151F2276E42F00F5DB52 /* EthereumContract.swift in Sources */,
				3AA815DE2276E44100F5DB52 /* RIPEMD160+StackOveflow.swift in Sources */,
				3AA815C42276E44100F5DB52 /* ABITypeParser.swift in Sources */,
				3AA815BA2276E44100F5DB52 /* PlainKeystore.swift in Sources */,
				3AA815C92276E44100F5DB52 /* RLP.swift in Sources */,
				3AA816012276E44100F5DB52 /* Web3+ERC1376.swift in Sources */,
				3AA815A72276E44100F5DB52 /* ENS.swift in Sources */,
				3AA815F32276E44100F5DB52 /* Promise+Web3+Eth+GetTransactionReceipt.swift in Sources */,
				3AA815B32276E44100F5DB52 /* IBAN.swift in Sources */,
				E2EDC5EE241EE1E600410EA6 /* Bridge.swift in Sources */,
				3AA815F92276E44100F5DB52 /* Promise+Web3+TxPool.swift in Sources */,
				3AA816052276E44100F5DB52 /* Web3+SecurityToken.swift in Sources */,
				3AA815E02276E44100F5DB52 /* CryptoExtensions.swift in Sources */,
				3AA815D52276E44100F5DB52 /* Web3+EventParser.swift in Sources */,
				3AA815C02276E44100F5DB52 /* Web3+Wallet.swift in Sources */,
				3AA815F12276E44100F5DB52 /* Promise+Web3+Eth+GetBalance.swift in Sources */,
				3AA815D62276E44100F5DB52 /* Web3+ReadingTransaction.swift in Sources */,
				3AA815AC2276E44100F5DB52 /* NameHash.swift in Sources */,
				3AA8151C2276E42F00F5DB52 /* EventFiltering.swift in Sources */,
				2AC22E362525C2000072F037 /* PathAddressStorage.swift in Sources */,
			);
			runOnlyForDeploymentPostprocessing = 0;
		};
		139751B3219AF76D0044D2B0 /* Sources */ = {
			isa = PBXSourcesBuildPhase;
			buildActionMask = 2147483647;
			files = (
				3AA8162E2276E48400F5DB52 /* web3swift_ObjC_Tests.swift in Sources */,
				3AA816372276E48400F5DB52 /* web3swift_Eventloop_Tests.swift in Sources */,
				3AA816252276E48400F5DB52 /* web3swift_basic_local_node_Tests.swift in Sources */,
				3AA816282276E48400F5DB52 /* web3swift_ERC20_Tests.swift in Sources */,
				3AA8162A2276E48400F5DB52 /* web3swift_Tests.swift in Sources */,
				3AA816312276E48400F5DB52 /* web3swift_promises_Tests.swift in Sources */,
				3AA816262276E48400F5DB52 /* web3swift_RLP_Tests.swift in Sources */,
				3AA816302276E48400F5DB52 /* web3swift_keystores_Tests.swift in Sources */,
				3AA8162D2276E48400F5DB52 /* web3swift_numberFormattingUtil_Tests.swift in Sources */,
				3AA816342276E48400F5DB52 /* web3swift_infura_Tests.swift in Sources */,
				3AA816292276E48400F5DB52 /* web3swift_ST20AndSecurityToken_Tests.swift in Sources */,
				3AA816362276E48400F5DB52 /* web3swift_personalSignature_Tests.swift in Sources */,
				3AA816332276E48400F5DB52 /* web3swift_ENS_Tests.swift in Sources */,
				3AA816242276E48400F5DB52 /* web3swift_EIP67_Tests.swift in Sources */,
				3AA8162C2276E48400F5DB52 /* web3swift_ERC20_Class_Tests.swift in Sources */,
				3AA816382276E48400F5DB52 /* web3swift_Websockets_Tests.swift in Sources */,
				E252E67F26B403F500717C16 /* web3swift_helpers.swift in Sources */,
				3AA816322276E48400F5DB52 /* web3swift_remoteParsing_Tests.swift in Sources */,
				3AA816272276E48400F5DB52 /* web3swift_AdvancedABIv2_Tests.swift in Sources */,
				3AA8162B2276E48400F5DB52 /* web3swift_User_cases.swift in Sources */,
				3AA8162F2276E48400F5DB52 /* web3swift_EIP681_Tests.swift in Sources */,
				3AA816352276E48400F5DB52 /* web3swift_transactions_Tests.swift in Sources */,
			);
			runOnlyForDeploymentPostprocessing = 0;
		};
		13C3388A21B6C2DD00F33F5E /* Sources */ = {
			isa = PBXSourcesBuildPhase;
			buildActionMask = 2147483647;
			files = (
				13C3391721B6C62400F33F5E /* secp256k1.c in Sources */,
			);
			runOnlyForDeploymentPostprocessing = 0;
		};
/* End PBXSourcesBuildPhase section */

/* Begin XCBuildConfiguration section */
		1317BCF5218C50D100D6D095 /* Debug */ = {
			isa = XCBuildConfiguration;
			buildSettings = {
				ALWAYS_SEARCH_USER_PATHS = NO;
				CLANG_ANALYZER_NONNULL = YES;
				CLANG_ANALYZER_NUMBER_OBJECT_CONVERSION = YES_AGGRESSIVE;
				CLANG_CXX_LANGUAGE_STANDARD = "compiler-default";
				CLANG_CXX_LIBRARY = "compiler-default";
				CLANG_ENABLE_MODULES = NO;
				CLANG_ENABLE_OBJC_ARC = YES;
				CLANG_WARN_BLOCK_CAPTURE_AUTORELEASING = YES;
				CLANG_WARN_BOOL_CONVERSION = YES;
				CLANG_WARN_COMMA = YES;
				CLANG_WARN_CONSTANT_CONVERSION = YES;
				CLANG_WARN_DEPRECATED_OBJC_IMPLEMENTATIONS = YES;
				CLANG_WARN_DIRECT_OBJC_ISA_USAGE = YES_ERROR;
				CLANG_WARN_DOCUMENTATION_COMMENTS = YES;
				CLANG_WARN_EMPTY_BODY = YES;
				CLANG_WARN_ENUM_CONVERSION = YES;
				CLANG_WARN_INFINITE_RECURSION = YES;
				CLANG_WARN_INT_CONVERSION = YES;
				CLANG_WARN_NON_LITERAL_NULL_CONVERSION = YES;
				CLANG_WARN_OBJC_IMPLICIT_RETAIN_SELF = YES;
				CLANG_WARN_OBJC_LITERAL_CONVERSION = YES;
				CLANG_WARN_OBJC_ROOT_CLASS = YES_ERROR;
				CLANG_WARN_QUOTED_INCLUDE_IN_FRAMEWORK_HEADER = YES;
				CLANG_WARN_RANGE_LOOP_ANALYSIS = YES;
				CLANG_WARN_STRICT_PROTOTYPES = YES;
				CLANG_WARN_SUSPICIOUS_MOVE = YES;
				CLANG_WARN_UNGUARDED_AVAILABILITY = YES_AGGRESSIVE;
				CLANG_WARN_UNREACHABLE_CODE = YES;
				CLANG_WARN__DUPLICATE_METHOD_MATCH = YES;
				CODE_SIGN_IDENTITY = "-";
				COPY_PHASE_STRIP = NO;
				CURRENT_PROJECT_VERSION = 1;
				DEBUG_INFORMATION_FORMAT = dwarf;
				EMBED_ASSET_PACKS_IN_PRODUCT_BUNDLE = YES;
				ENABLE_STRICT_OBJC_MSGSEND = YES;
				ENABLE_TESTABILITY = YES;
				GCC_C_LANGUAGE_STANDARD = "compiler-default";
				GCC_DYNAMIC_NO_PIC = NO;
				GCC_NO_COMMON_BLOCKS = YES;
				GCC_OPTIMIZATION_LEVEL = 0;
				GCC_PREPROCESSOR_DEFINITIONS = (
					"DEBUG=1",
					"$(inherited)",
				);
				GCC_WARN_64_TO_32_BIT_CONVERSION = YES;
				GCC_WARN_ABOUT_RETURN_TYPE = YES_ERROR;
				GCC_WARN_UNDECLARED_SELECTOR = YES;
				GCC_WARN_UNINITIALIZED_AUTOS = YES_AGGRESSIVE;
				GCC_WARN_UNUSED_FUNCTION = YES;
				GCC_WARN_UNUSED_VARIABLE = YES;
				INFOPLIST_FILE = web3swift.xcodeproj/Info.plist;
				IPHONEOS_DEPLOYMENT_TARGET = 12.0;
				MACOSX_DEPLOYMENT_TARGET = 10.11;
				MTL_ENABLE_DEBUG_INFO = INCLUDE_SOURCE;
				MTL_FAST_MATH = YES;
				ONLY_ACTIVE_ARCH = YES;
				OTHER_SWIFT_FLAGS = "-Xfrontend -warn-long-expression-type-checking=350";
				SDKROOT = macosx;
				SUPPORTED_PLATFORMS = "macosx iphonesimulator iphoneos";
				SWIFT_ACTIVE_COMPILATION_CONDITIONS = DEBUG;
				SWIFT_OPTIMIZATION_LEVEL = "-Onone";
				SWIFT_VERSION = 5.0;
				VERSIONING_SYSTEM = "apple-generic";
				VERSION_INFO_PREFIX = "";
			};
			name = Debug;
		};
		1317BCF6218C50D100D6D095 /* Release */ = {
			isa = XCBuildConfiguration;
			buildSettings = {
				ALWAYS_SEARCH_USER_PATHS = NO;
				CLANG_ANALYZER_NONNULL = YES;
				CLANG_ANALYZER_NUMBER_OBJECT_CONVERSION = YES_AGGRESSIVE;
				CLANG_CXX_LANGUAGE_STANDARD = "compiler-default";
				CLANG_CXX_LIBRARY = "compiler-default";
				CLANG_ENABLE_MODULES = NO;
				CLANG_ENABLE_OBJC_ARC = YES;
				CLANG_WARN_BLOCK_CAPTURE_AUTORELEASING = YES;
				CLANG_WARN_BOOL_CONVERSION = YES;
				CLANG_WARN_COMMA = YES;
				CLANG_WARN_CONSTANT_CONVERSION = YES;
				CLANG_WARN_DEPRECATED_OBJC_IMPLEMENTATIONS = YES;
				CLANG_WARN_DIRECT_OBJC_ISA_USAGE = YES_ERROR;
				CLANG_WARN_DOCUMENTATION_COMMENTS = YES;
				CLANG_WARN_EMPTY_BODY = YES;
				CLANG_WARN_ENUM_CONVERSION = YES;
				CLANG_WARN_INFINITE_RECURSION = YES;
				CLANG_WARN_INT_CONVERSION = YES;
				CLANG_WARN_NON_LITERAL_NULL_CONVERSION = YES;
				CLANG_WARN_OBJC_IMPLICIT_RETAIN_SELF = YES;
				CLANG_WARN_OBJC_LITERAL_CONVERSION = YES;
				CLANG_WARN_OBJC_ROOT_CLASS = YES_ERROR;
				CLANG_WARN_QUOTED_INCLUDE_IN_FRAMEWORK_HEADER = YES;
				CLANG_WARN_RANGE_LOOP_ANALYSIS = YES;
				CLANG_WARN_STRICT_PROTOTYPES = YES;
				CLANG_WARN_SUSPICIOUS_MOVE = YES;
				CLANG_WARN_UNGUARDED_AVAILABILITY = YES_AGGRESSIVE;
				CLANG_WARN_UNREACHABLE_CODE = YES;
				CLANG_WARN__DUPLICATE_METHOD_MATCH = YES;
				CODE_SIGN_IDENTITY = "-";
				COPY_PHASE_STRIP = NO;
				CURRENT_PROJECT_VERSION = 1;
				DEBUG_INFORMATION_FORMAT = "dwarf-with-dsym";
				EMBED_ASSET_PACKS_IN_PRODUCT_BUNDLE = YES;
				ENABLE_NS_ASSERTIONS = NO;
				ENABLE_STRICT_OBJC_MSGSEND = YES;
				GCC_C_LANGUAGE_STANDARD = "compiler-default";
				GCC_NO_COMMON_BLOCKS = YES;
				GCC_WARN_64_TO_32_BIT_CONVERSION = YES;
				GCC_WARN_ABOUT_RETURN_TYPE = YES_ERROR;
				GCC_WARN_UNDECLARED_SELECTOR = YES;
				GCC_WARN_UNINITIALIZED_AUTOS = YES_AGGRESSIVE;
				GCC_WARN_UNUSED_FUNCTION = YES;
				GCC_WARN_UNUSED_VARIABLE = YES;
				INFOPLIST_FILE = web3swift.xcodeproj/Info.plist;
				IPHONEOS_DEPLOYMENT_TARGET = 12.0;
				MACOSX_DEPLOYMENT_TARGET = 10.11;
				MTL_ENABLE_DEBUG_INFO = NO;
				MTL_FAST_MATH = YES;
				OTHER_SWIFT_FLAGS = "-Xfrontend -warn-long-expression-type-checking=350";
				SDKROOT = macosx;
				SUPPORTED_PLATFORMS = "macosx iphonesimulator iphoneos";
				SWIFT_COMPILATION_MODE = wholemodule;
				SWIFT_OPTIMIZATION_LEVEL = "-O";
				SWIFT_VERSION = 5.0;
				VERSIONING_SYSTEM = "apple-generic";
				VERSION_INFO_PREFIX = "";
			};
			name = Release;
		};
		1317BCF8218C50D100D6D095 /* Debug */ = {
			isa = XCBuildConfiguration;
			buildSettings = {
				CODE_SIGN_IDENTITY = "";
				CODE_SIGN_STYLE = Automatic;
				COMBINE_HIDPI_IMAGES = YES;
				DEFINES_MODULE = YES;
				DEVELOPMENT_TEAM = "";
				DYLIB_COMPATIBILITY_VERSION = 1;
				DYLIB_CURRENT_VERSION = 1;
				DYLIB_INSTALL_NAME_BASE = "@rpath";
				"FRAMEWORK_SEARCH_PATHS[sdk=iphoneos*]" = "$(SRCROOT)/Carthage/Build/iOS";
				"FRAMEWORK_SEARCH_PATHS[sdk=iphonesimulator*]" = "$(SRCROOT)/Carthage/Build/iOS";
				"FRAMEWORK_SEARCH_PATHS[sdk=macosx*]" = "$(SRCROOT)/Carthage/Build/Mac";
				FRAMEWORK_VERSION = A;
				INSTALL_PATH = "$(LOCAL_LIBRARY_DIR)/Frameworks";
				IPHONEOS_DEPLOYMENT_TARGET = 12.0;
				LD_RUNPATH_SEARCH_PATHS = (
					"$(inherited)",
					"@executable_path/../Frameworks",
					"@loader_path/Frameworks",
				);
				MACOSX_DEPLOYMENT_TARGET = 10.11;
				OTHER_LDFLAGS = (
					"-framework",
					CoreImage,
				);
				"OTHER_LDFLAGS[sdk=iphoneos*]" = (
					"-framework",
					CoreImage,
				);
				"OTHER_LDFLAGS[sdk=iphonesimulator*]" = (
					"-framework",
					CoreImage,
				);
				"OTHER_LDFLAGS[sdk=macosx*]" = (
					"-framework",
					CoreImage,
				);
				PRODUCT_BUNDLE_IDENTIFIER = "io.matter-labs.web3swift";
				PRODUCT_NAME = "$(TARGET_NAME:c99extidentifier)";
				SKIP_INSTALL = YES;
				SUPPORTED_PLATFORMS = "macosx iphonesimulator iphoneos";
				SWIFT_VERSION = 5.0;
			};
			name = Debug;
		};
		1317BCF9218C50D100D6D095 /* Release */ = {
			isa = XCBuildConfiguration;
			buildSettings = {
				CODE_SIGN_IDENTITY = "";
				CODE_SIGN_STYLE = Automatic;
				COMBINE_HIDPI_IMAGES = YES;
				DEFINES_MODULE = YES;
				DEVELOPMENT_TEAM = "";
				DYLIB_COMPATIBILITY_VERSION = 1;
				DYLIB_CURRENT_VERSION = 1;
				DYLIB_INSTALL_NAME_BASE = "@rpath";
				"FRAMEWORK_SEARCH_PATHS[sdk=iphoneos*]" = "$(SRCROOT)/Carthage/Build/iOS";
				"FRAMEWORK_SEARCH_PATHS[sdk=iphonesimulator*]" = "$(SRCROOT)/Carthage/Build/iOS";
				"FRAMEWORK_SEARCH_PATHS[sdk=macosx*]" = "$(SRCROOT)/Carthage/Build/Mac";
				FRAMEWORK_VERSION = A;
				INSTALL_PATH = "$(LOCAL_LIBRARY_DIR)/Frameworks";
				IPHONEOS_DEPLOYMENT_TARGET = 12.0;
				LD_RUNPATH_SEARCH_PATHS = (
					"$(inherited)",
					"@executable_path/../Frameworks",
					"@loader_path/Frameworks",
				);
				MACOSX_DEPLOYMENT_TARGET = 10.11;
				OTHER_LDFLAGS = (
					"-framework",
					CoreImage,
				);
				"OTHER_LDFLAGS[sdk=iphoneos*]" = (
					"-framework",
					CoreImage,
				);
				"OTHER_LDFLAGS[sdk=iphonesimulator*]" = (
					"-framework",
					CoreImage,
				);
				"OTHER_LDFLAGS[sdk=macosx*]" = (
					"-framework",
					CoreImage,
				);
				PRODUCT_BUNDLE_IDENTIFIER = "io.matter-labs.web3swift";
				PRODUCT_NAME = "$(TARGET_NAME:c99extidentifier)";
				SKIP_INSTALL = YES;
				SUPPORTED_PLATFORMS = "macosx iphonesimulator iphoneos";
				SWIFT_VERSION = 5.0;
			};
			name = Release;
		};
		139751BD219AF76D0044D2B0 /* Debug */ = {
			isa = XCBuildConfiguration;
			buildSettings = {
				CLANG_CXX_LANGUAGE_STANDARD = "gnu++14";
				CLANG_CXX_LIBRARY = "libc++";
				CLANG_ENABLE_MODULES = YES;
				CLANG_ENABLE_OBJC_WEAK = YES;
				CODE_SIGN_IDENTITY = "-";
				CODE_SIGN_STYLE = Automatic;
				DEVELOPMENT_TEAM = "";
				"FRAMEWORK_SEARCH_PATHS[sdk=iphoneos*]" = "$(SRCROOT)/Carthage/Build/iOS";
				"FRAMEWORK_SEARCH_PATHS[sdk=iphonesimulator*]" = "$(SRCROOT)/Carthage/Build/iOS";
				"FRAMEWORK_SEARCH_PATHS[sdk=macosx*]" = "$(SRCROOT)/Carthage/Build/Mac";
				GCC_C_LANGUAGE_STANDARD = gnu11;
				IPHONEOS_DEPLOYMENT_TARGET = 12.0;
				LD_RUNPATH_SEARCH_PATHS = (
					"$(inherited)",
					"$(PROJECT_DIR)/Carthage/Build/iOS",
					"@executable_path/../Frameworks",
					"@loader_path/Frameworks",
				);
				MACOSX_DEPLOYMENT_TARGET = 10.11;
				PRODUCT_BUNDLE_IDENTIFIER = "io.matter-labsTests";
				PRODUCT_NAME = "$(TARGET_NAME)";
				PROVISIONING_PROFILE_SPECIFIER = "";
				SUPPORTED_PLATFORMS = "macosx iphonesimulator iphoneos";
				SWIFT_OPTIMIZATION_LEVEL = "-Onone";
				SWIFT_VERSION = 5.0;
				TARGETED_DEVICE_FAMILY = "1,2";
			};
			name = Debug;
		};
		139751BE219AF76D0044D2B0 /* Release */ = {
			isa = XCBuildConfiguration;
			buildSettings = {
				CLANG_CXX_LANGUAGE_STANDARD = "gnu++14";
				CLANG_CXX_LIBRARY = "libc++";
				CLANG_ENABLE_MODULES = YES;
				CLANG_ENABLE_OBJC_WEAK = YES;
				CODE_SIGN_IDENTITY = "-";
				CODE_SIGN_STYLE = Automatic;
				DEVELOPMENT_TEAM = "";
				"FRAMEWORK_SEARCH_PATHS[sdk=iphoneos*]" = "$(SRCROOT)/Carthage/Build/iOS";
				"FRAMEWORK_SEARCH_PATHS[sdk=iphonesimulator*]" = "$(SRCROOT)/Carthage/Build/iOS";
				"FRAMEWORK_SEARCH_PATHS[sdk=macosx*]" = "$(SRCROOT)/Carthage/Build/Mac";
				GCC_C_LANGUAGE_STANDARD = gnu11;
				IPHONEOS_DEPLOYMENT_TARGET = 12.0;
				LD_RUNPATH_SEARCH_PATHS = (
					"$(inherited)",
					"$(PROJECT_DIR)/Carthage/Build/iOS",
					"@executable_path/../Frameworks",
					"@loader_path/Frameworks",
				);
				MACOSX_DEPLOYMENT_TARGET = 10.11;
				PRODUCT_BUNDLE_IDENTIFIER = "io.matter-labsTests";
				PRODUCT_NAME = "$(TARGET_NAME)";
				PROVISIONING_PROFILE_SPECIFIER = "";
				SUPPORTED_PLATFORMS = "macosx iphonesimulator iphoneos";
				SWIFT_VERSION = 5.0;
				TARGETED_DEVICE_FAMILY = "1,2";
				VALIDATE_PRODUCT = YES;
			};
			name = Release;
		};
		13C3389421B6C2DD00F33F5E /* Debug */ = {
			isa = XCBuildConfiguration;
			buildSettings = {
				CLANG_CXX_LANGUAGE_STANDARD = "gnu++14";
				CLANG_CXX_LIBRARY = "libc++";
				CLANG_ENABLE_MODULES = YES;
				CLANG_ENABLE_OBJC_WEAK = YES;
				CODE_SIGN_IDENTITY = "";
				CODE_SIGN_STYLE = Automatic;
				COMBINE_HIDPI_IMAGES = YES;
				DEFINES_MODULE = YES;
				DEVELOPMENT_TEAM = "";
				DYLIB_COMPATIBILITY_VERSION = 1;
				DYLIB_CURRENT_VERSION = 1;
				DYLIB_INSTALL_NAME_BASE = "@rpath";
				FRAMEWORK_VERSION = A;
				GCC_C_LANGUAGE_STANDARD = gnu11;
				GCC_OPTIMIZATION_LEVEL = 3;
				GCC_WARN_UNUSED_FUNCTION = NO;
				HEADER_SEARCH_PATHS = (
					"$(inherited)",
					"$(SRCROOT)/Sources/secp256k1/include",
				);
				INSTALL_PATH = "$(LOCAL_LIBRARY_DIR)/Frameworks";
				IPHONEOS_DEPLOYMENT_TARGET = 12.0;
				LD_RUNPATH_SEARCH_PATHS = (
					"$(inherited)",
					"@executable_path/../Frameworks",
					"@loader_path/Frameworks",
				);
				MACOSX_DEPLOYMENT_TARGET = 10.11;
				PRODUCT_BUNDLE_IDENTIFIER = "io.matter-labs.secp256k1";
				PRODUCT_NAME = "$(TARGET_NAME:c99extidentifier)";
				SKIP_INSTALL = YES;
			};
			name = Debug;
		};
		13C3389521B6C2DD00F33F5E /* Release */ = {
			isa = XCBuildConfiguration;
			buildSettings = {
				CLANG_CXX_LANGUAGE_STANDARD = "gnu++14";
				CLANG_CXX_LIBRARY = "libc++";
				CLANG_ENABLE_MODULES = YES;
				CLANG_ENABLE_OBJC_WEAK = YES;
				CODE_SIGN_IDENTITY = "";
				CODE_SIGN_STYLE = Automatic;
				COMBINE_HIDPI_IMAGES = YES;
				DEFINES_MODULE = YES;
				DEVELOPMENT_TEAM = "";
				DYLIB_COMPATIBILITY_VERSION = 1;
				DYLIB_CURRENT_VERSION = 1;
				DYLIB_INSTALL_NAME_BASE = "@rpath";
				FRAMEWORK_VERSION = A;
				GCC_C_LANGUAGE_STANDARD = gnu11;
				GCC_WARN_UNUSED_FUNCTION = NO;
				HEADER_SEARCH_PATHS = (
					"$(inherited)",
					"$(SRCROOT)/Sources/secp256k1/include",
				);
				INSTALL_PATH = "$(LOCAL_LIBRARY_DIR)/Frameworks";
				IPHONEOS_DEPLOYMENT_TARGET = 12.0;
				LD_RUNPATH_SEARCH_PATHS = (
					"$(inherited)",
					"@executable_path/../Frameworks",
					"@loader_path/Frameworks",
				);
				MACOSX_DEPLOYMENT_TARGET = 10.11;
				PRODUCT_BUNDLE_IDENTIFIER = "io.matter-labs.secp256k1";
				PRODUCT_NAME = "$(TARGET_NAME:c99extidentifier)";
				SKIP_INSTALL = YES;
			};
			name = Release;
		};
/* End XCBuildConfiguration section */

/* Begin XCConfigurationList section */
		1317BCDD218C50D100D6D095 /* Build configuration list for PBXProject "web3swift" */ = {
			isa = XCConfigurationList;
			buildConfigurations = (
				1317BCF5218C50D100D6D095 /* Debug */,
				1317BCF6218C50D100D6D095 /* Release */,
			);
			defaultConfigurationIsVisible = 0;
			defaultConfigurationName = Release;
		};
		1317BCF7218C50D100D6D095 /* Build configuration list for PBXNativeTarget "web3swift" */ = {
			isa = XCConfigurationList;
			buildConfigurations = (
				1317BCF8218C50D100D6D095 /* Debug */,
				1317BCF9218C50D100D6D095 /* Release */,
			);
			defaultConfigurationIsVisible = 0;
			defaultConfigurationName = Release;
		};
		139751BC219AF76D0044D2B0 /* Build configuration list for PBXNativeTarget "Tests" */ = {
			isa = XCConfigurationList;
			buildConfigurations = (
				139751BD219AF76D0044D2B0 /* Debug */,
				139751BE219AF76D0044D2B0 /* Release */,
			);
			defaultConfigurationIsVisible = 0;
			defaultConfigurationName = Release;
		};
		13C3389321B6C2DD00F33F5E /* Build configuration list for PBXNativeTarget "secp256k1" */ = {
			isa = XCConfigurationList;
			buildConfigurations = (
				13C3389421B6C2DD00F33F5E /* Debug */,
				13C3389521B6C2DD00F33F5E /* Release */,
			);
			defaultConfigurationIsVisible = 0;
			defaultConfigurationName = Release;
		};
/* End XCConfigurationList section */
	};
	rootObject = 1317BCDA218C50D100D6D095 /* Project object */;
}<|MERGE_RESOLUTION|>--- conflicted
+++ resolved
@@ -287,7 +287,6 @@
 		3AA815352276E44100F5DB52 /* BIP39+WordLists.swift */ = {isa = PBXFileReference; fileEncoding = 4; lastKnownFileType = sourcecode.swift; path = "BIP39+WordLists.swift"; sourceTree = "<group>"; };
 		3AA815362276E44100F5DB52 /* BIP32Keystore.swift */ = {isa = PBXFileReference; fileEncoding = 4; lastKnownFileType = sourcecode.swift; path = BIP32Keystore.swift; sourceTree = "<group>"; };
 		3AA815372276E44100F5DB52 /* EthereumKeystoreV3.swift */ = {isa = PBXFileReference; fileEncoding = 4; lastKnownFileType = sourcecode.swift; path = EthereumKeystoreV3.swift; sourceTree = "<group>"; };
-		3AA815382276E44100F5DB52 /* BIP32KeystoreJSONStructure.swift */ = {isa = PBXFileReference; fileEncoding = 4; lastKnownFileType = sourcecode.swift; path = BIP32KeystoreJSONStructure.swift; sourceTree = "<group>"; };
 		3AA815392276E44100F5DB52 /* PlainKeystore.swift */ = {isa = PBXFileReference; fileEncoding = 4; lastKnownFileType = sourcecode.swift; path = PlainKeystore.swift; sourceTree = "<group>"; };
 		3AA8153A2276E44100F5DB52 /* AbstractKeystore.swift */ = {isa = PBXFileReference; fileEncoding = 4; lastKnownFileType = sourcecode.swift; path = AbstractKeystore.swift; sourceTree = "<group>"; };
 		3AA8153B2276E44100F5DB52 /* KeystoreV3JSONStructure.swift */ = {isa = PBXFileReference; fileEncoding = 4; lastKnownFileType = sourcecode.swift; path = KeystoreV3JSONStructure.swift; sourceTree = "<group>"; };
@@ -658,11 +657,8 @@
 		3AA815302276E44100F5DB52 /* KeystoreManager */ = {
 			isa = PBXGroup;
 			children = (
-<<<<<<< HEAD
 				4E2DFEF325485B53001AF561 /* KeystoreParams.swift */,
-=======
 				2AC22E352525C2000072F037 /* PathAddressStorage.swift */,
->>>>>>> f5334ac6
 				3AA815312276E44100F5DB52 /* KeystoreManager.swift */,
 				3AA815322276E44100F5DB52 /* IBAN.swift */,
 				3AA815332276E44100F5DB52 /* BIP39.swift */,
@@ -670,7 +666,6 @@
 				3AA815352276E44100F5DB52 /* BIP39+WordLists.swift */,
 				3AA815362276E44100F5DB52 /* BIP32Keystore.swift */,
 				3AA815372276E44100F5DB52 /* EthereumKeystoreV3.swift */,
-				3AA815382276E44100F5DB52 /* BIP32KeystoreJSONStructure.swift */,
 				3AA815392276E44100F5DB52 /* PlainKeystore.swift */,
 				3AA8153A2276E44100F5DB52 /* AbstractKeystore.swift */,
 				3AA8153B2276E44100F5DB52 /* KeystoreV3JSONStructure.swift */,
