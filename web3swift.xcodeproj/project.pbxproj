--- conflicted
+++ resolved
@@ -382,34 +382,6 @@
 		3AA816412276E5A900F5DB52 /* README.md */ = {isa = PBXFileReference; lastKnownFileType = net.daringfireball.markdown; path = README.md; sourceTree = "<group>"; };
 		3AEF4ABE22C0B6BE00AC7929 /* Web3+Constants.swift */ = {isa = PBXFileReference; lastKnownFileType = sourcecode.swift; path = "Web3+Constants.swift"; sourceTree = "<group>"; };
 		4E2DFEF325485B53001AF561 /* KeystoreParams.swift */ = {isa = PBXFileReference; fileEncoding = 4; lastKnownFileType = sourcecode.swift; path = KeystoreParams.swift; sourceTree = "<group>"; };
-<<<<<<< HEAD
-		5C03EAB5274406340052C66D /* web3swift_ENS_Tests.swift */ = {isa = PBXFileReference; fileEncoding = 4; lastKnownFileType = sourcecode.swift; path = web3swift_ENS_Tests.swift; sourceTree = "<group>"; };
-		5C03EAB6274406340052C66D /* web3swift_Websockets_Tests.swift */ = {isa = PBXFileReference; fileEncoding = 4; lastKnownFileType = sourcecode.swift; path = web3swift_Websockets_Tests.swift; sourceTree = "<group>"; };
-		5C03EAB7274406340052C66D /* web3swift_ST20AndSecurityToken_Tests.swift */ = {isa = PBXFileReference; fileEncoding = 4; lastKnownFileType = sourcecode.swift; path = web3swift_ST20AndSecurityToken_Tests.swift; sourceTree = "<group>"; };
-		5C03EAB8274406340052C66D /* web3swift_infura_Tests.swift */ = {isa = PBXFileReference; fileEncoding = 4; lastKnownFileType = sourcecode.swift; path = web3swift_infura_Tests.swift; sourceTree = "<group>"; };
-		5C03EABD274406400052C66D /* web3swift_helpers.swift */ = {isa = PBXFileReference; fileEncoding = 4; lastKnownFileType = sourcecode.swift; path = web3swift_helpers.swift; sourceTree = "<group>"; };
-		5C03EABE274406400052C66D /* web3swift_basic_local_node_Tests.swift */ = {isa = PBXFileReference; fileEncoding = 4; lastKnownFileType = sourcecode.swift; path = web3swift_basic_local_node_Tests.swift; sourceTree = "<group>"; };
-		5C03EABF274406400052C66D /* web3swift_RLP_Tests.swift */ = {isa = PBXFileReference; fileEncoding = 4; lastKnownFileType = sourcecode.swift; path = web3swift_RLP_Tests.swift; sourceTree = "<group>"; };
-		5C03EAC0274406400052C66D /* web3swift_ObjC_Tests.swift */ = {isa = PBXFileReference; fileEncoding = 4; lastKnownFileType = sourcecode.swift; path = web3swift_ObjC_Tests.swift; sourceTree = "<group>"; };
-		5C03EAC1274406400052C66D /* web3swift_promises_Tests.swift */ = {isa = PBXFileReference; fileEncoding = 4; lastKnownFileType = sourcecode.swift; path = web3swift_promises_Tests.swift; sourceTree = "<group>"; };
-		5C03EAC2274406400052C66D /* web3swift_numberFormattingUtil_Tests.swift */ = {isa = PBXFileReference; fileEncoding = 4; lastKnownFileType = sourcecode.swift; path = web3swift_numberFormattingUtil_Tests.swift; sourceTree = "<group>"; };
-		5C03EAC3274406400052C66D /* web3swift_ERC20_Tests.swift */ = {isa = PBXFileReference; fileEncoding = 4; lastKnownFileType = sourcecode.swift; path = web3swift_ERC20_Tests.swift; sourceTree = "<group>"; };
-		5C03EAC4274406400052C66D /* web3swift_EIP681_Tests.swift */ = {isa = PBXFileReference; fileEncoding = 4; lastKnownFileType = sourcecode.swift; path = web3swift_EIP681_Tests.swift; sourceTree = "<group>"; };
-		5C03EAC5274406400052C66D /* web3swift_EIP67_Tests.swift */ = {isa = PBXFileReference; fileEncoding = 4; lastKnownFileType = sourcecode.swift; path = web3swift_EIP67_Tests.swift; sourceTree = "<group>"; };
-		5C03EAC6274406400052C66D /* web3swift_Eventloop_Tests.swift */ = {isa = PBXFileReference; fileEncoding = 4; lastKnownFileType = sourcecode.swift; path = web3swift_Eventloop_Tests.swift; sourceTree = "<group>"; };
-		5C03EAC7274406400052C66D /* web3swift_keystores_Tests.swift */ = {isa = PBXFileReference; fileEncoding = 4; lastKnownFileType = sourcecode.swift; path = web3swift_keystores_Tests.swift; sourceTree = "<group>"; };
-		5C03EAC8274406400052C66D /* web3swift_personalSignature_Tests.swift */ = {isa = PBXFileReference; fileEncoding = 4; lastKnownFileType = sourcecode.swift; path = web3swift_personalSignature_Tests.swift; sourceTree = "<group>"; };
-		5C03EAC9274406400052C66D /* web3swift_ERC20_Class_Tests.swift */ = {isa = PBXFileReference; fileEncoding = 4; lastKnownFileType = sourcecode.swift; path = web3swift_ERC20_Class_Tests.swift; sourceTree = "<group>"; };
-		5C03EACA274406400052C66D /* web3swift_Tests.swift */ = {isa = PBXFileReference; fileEncoding = 4; lastKnownFileType = sourcecode.swift; path = web3swift_Tests.swift; sourceTree = "<group>"; };
-		5C03EACB274406400052C66D /* web3swift_remoteParsing_Tests.swift */ = {isa = PBXFileReference; fileEncoding = 4; lastKnownFileType = sourcecode.swift; path = web3swift_remoteParsing_Tests.swift; sourceTree = "<group>"; };
-		5C03EACC274406400052C66D /* web3swift_User_cases.swift */ = {isa = PBXFileReference; fileEncoding = 4; lastKnownFileType = sourcecode.swift; path = web3swift_User_cases.swift; sourceTree = "<group>"; };
-		5C03EACD274406400052C66D /* web3swift_AdvancedABIv2_Tests.swift */ = {isa = PBXFileReference; fileEncoding = 4; lastKnownFileType = sourcecode.swift; path = web3swift_AdvancedABIv2_Tests.swift; sourceTree = "<group>"; };
-		5C03EACE274406410052C66D /* web3swift_transactions_Tests.swift */ = {isa = PBXFileReference; fileEncoding = 4; lastKnownFileType = sourcecode.swift; path = web3swift_transactions_Tests.swift; sourceTree = "<group>"; };
-		5CDEF972275A74590004A2F2 /* web3swift.xctestplan */ = {isa = PBXFileReference; lastKnownFileType = file; name = web3swift.xctestplan; path = Tests/web3swiftTests/web3swift.xctestplan; sourceTree = SOURCE_ROOT; };
-		5CDEF973275A74670004A2F2 /* LocalTests.xctestplan */ = {isa = PBXFileReference; lastKnownFileType = text; path = LocalTests.xctestplan; sourceTree = "<group>"; };
-		5CDEF974275A747B0004A2F2 /* RemoteTests.xctestplan */ = {isa = PBXFileReference; lastKnownFileType = text; path = RemoteTests.xctestplan; sourceTree = "<group>"; };
-		CB50A52727060BD600D7E39B /* web3swift_EIP712_Tests.swift */ = {isa = PBXFileReference; fileEncoding = 4; lastKnownFileType = sourcecode.swift; path = web3swift_EIP712_Tests.swift; sourceTree = "<group>"; };
-=======
 		5CDEF972275A74590004A2F2 /* web3swift.xctestplan */ = {isa = PBXFileReference; lastKnownFileType = text; name = web3swift.xctestplan; path = Tests/web3swiftTests/web3swift.xctestplan; sourceTree = SOURCE_ROOT; };
 		5CDEF973275A74670004A2F2 /* LocalTests.xctestplan */ = {isa = PBXFileReference; lastKnownFileType = text; path = LocalTests.xctestplan; sourceTree = "<group>"; };
 		5CDEF974275A747B0004A2F2 /* RemoteTests.xctestplan */ = {isa = PBXFileReference; lastKnownFileType = text; path = RemoteTests.xctestplan; sourceTree = "<group>"; };
@@ -436,7 +408,6 @@
 		5CF7E8B6276B79380009900F /* web3swiftENSTests.swift */ = {isa = PBXFileReference; fileEncoding = 4; lastKnownFileType = sourcecode.swift; path = web3swiftENSTests.swift; sourceTree = "<group>"; };
 		5CF7E8B7276B79380009900F /* web3swiftWebsocketTests.swift */ = {isa = PBXFileReference; fileEncoding = 4; lastKnownFileType = sourcecode.swift; path = web3swiftWebsocketTests.swift; sourceTree = "<group>"; };
 		CB50A52727060BD600D7E39B /* EIP712Tests.swift */ = {isa = PBXFileReference; fileEncoding = 4; lastKnownFileType = sourcecode.swift; path = EIP712Tests.swift; sourceTree = "<group>"; };
->>>>>>> beea97d8
 		CB50A52927060C5300D7E39B /* EIP712.swift */ = {isa = PBXFileReference; fileEncoding = 4; lastKnownFileType = sourcecode.swift; path = EIP712.swift; sourceTree = "<group>"; };
 		E22A911E241ED71A00EC1021 /* browser.min.js */ = {isa = PBXFileReference; lastKnownFileType = sourcecode.javascript; path = browser.min.js; sourceTree = "<group>"; };
 		E2B7670F241ED479007EBFE3 /* browser.js */ = {isa = PBXFileReference; lastKnownFileType = sourcecode.javascript; path = browser.js; sourceTree = "<group>"; };
@@ -491,13 +462,8 @@
 			isa = PBXGroup;
 			children = (
 				5CDEF972275A74590004A2F2 /* web3swift.xctestplan */,
-<<<<<<< HEAD
-				E252E68126B542D000717C16 /* local_tests */,
-				E252E68026B40C1600717C16 /* infura_tests */,
-=======
 				E252E68126B542D000717C16 /* localTests */,
 				E252E68026B40C1600717C16 /* remoteTests */,
->>>>>>> beea97d8
 			);
 			path = web3swiftTests;
 			sourceTree = "<group>";
@@ -1004,16 +970,6 @@
 		E252E68026B40C1600717C16 /* remoteTests */ = {
 			isa = PBXGroup;
 			children = (
-<<<<<<< HEAD
-				5CDEF974275A747B0004A2F2 /* RemoteTests.xctestplan */,
-				5C03EACB274406400052C66D /* web3swift_remoteParsing_Tests.swift */,
-				5C03EAB5274406340052C66D /* web3swift_ENS_Tests.swift */,
-				5C03EAB8274406340052C66D /* web3swift_infura_Tests.swift */,
-				5C03EAB7274406340052C66D /* web3swift_ST20AndSecurityToken_Tests.swift */,
-				5C03EAB6274406340052C66D /* web3swift_Websockets_Tests.swift */,
-			);
-			path = infura_tests;
-=======
 				5CF7E8B6276B79380009900F /* web3swiftENSTests.swift */,
 				5CF7E8B5276B79380009900F /* web3swiftGanacheTests.swift */,
 				5CF7E8B4276B79380009900F /* web3swiftRemoteParsingTests.swift */,
@@ -1022,36 +978,11 @@
 				5CDEF974275A747B0004A2F2 /* RemoteTests.xctestplan */,
 			);
 			path = remoteTests;
->>>>>>> beea97d8
 			sourceTree = "<group>";
 		};
 		E252E68126B542D000717C16 /* localTests */ = {
 			isa = PBXGroup;
 			children = (
-<<<<<<< HEAD
-				CB50A52727060BD600D7E39B /* web3swift_EIP712_Tests.swift */,
-				5C03EACD274406400052C66D /* web3swift_AdvancedABIv2_Tests.swift */,
-				5C03EABE274406400052C66D /* web3swift_basic_local_node_Tests.swift */,
-				5C03EAC5274406400052C66D /* web3swift_EIP67_Tests.swift */,
-				5C03EAC4274406400052C66D /* web3swift_EIP681_Tests.swift */,
-				5C03EAC9274406400052C66D /* web3swift_ERC20_Class_Tests.swift */,
-				5C03EAC3274406400052C66D /* web3swift_ERC20_Tests.swift */,
-				5C03EAC6274406400052C66D /* web3swift_Eventloop_Tests.swift */,
-				5C03EABD274406400052C66D /* web3swift_helpers.swift */,
-				5C03EAC7274406400052C66D /* web3swift_keystores_Tests.swift */,
-				5C03EAC2274406400052C66D /* web3swift_numberFormattingUtil_Tests.swift */,
-				5C03EAC0274406400052C66D /* web3swift_ObjC_Tests.swift */,
-				5C03EAC8274406400052C66D /* web3swift_personalSignature_Tests.swift */,
-				5C03EAC1274406400052C66D /* web3swift_promises_Tests.swift */,
-				5C03EABF274406400052C66D /* web3swift_RLP_Tests.swift */,
-				5C03EACA274406400052C66D /* web3swift_Tests.swift */,
-				5C03EACE274406410052C66D /* web3swift_transactions_Tests.swift */,
-				5C03EACC274406400052C66D /* web3swift_User_cases.swift */,
-				E252E67E26B403F500717C16 /* web3swift_helpers.swift */,
-				5CDEF973275A74670004A2F2 /* LocalTests.xctestplan */,
-			);
-			path = local_tests;
-=======
 				5CF7E8A0276B79290009900F /* web3swiftAdvancedABIv2Tests.swift */,
 				5CF7E89C276B79280009900F /* web3swiftBasicLocalNodeTests.swift */,
 				5CF7E8A1276B79290009900F /* web3swiftEIP67Tests.swift */,
@@ -1073,7 +1004,6 @@
 				5CDEF973275A74670004A2F2 /* LocalTests.xctestplan */,
 			);
 			path = localTests;
->>>>>>> beea97d8
 			sourceTree = "<group>";
 		};
 		E2B7670E241ED424007EBFE3 /* Browser */ = {
