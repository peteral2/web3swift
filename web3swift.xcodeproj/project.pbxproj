// !$*UTF8*$!
{
	archiveVersion = 1;
	classes = {
	};
	objectVersion = 52;
	objects = {

/* Begin PBXBuildFile section */
		13C338F821B6C62400F33F5E /* hash.h in Headers */ = {isa = PBXBuildFile; fileRef = 13C338C821B6C62200F33F5E /* hash.h */; };
		13C338F921B6C62400F33F5E /* field_10x26.h in Headers */ = {isa = PBXBuildFile; fileRef = 13C338C921B6C62200F33F5E /* field_10x26.h */; };
		13C338FA21B6C62400F33F5E /* scalar.h in Headers */ = {isa = PBXBuildFile; fileRef = 13C338CA21B6C62200F33F5E /* scalar.h */; };
		13C338FB21B6C62400F33F5E /* ecmult_impl.h in Headers */ = {isa = PBXBuildFile; fileRef = 13C338CB21B6C62200F33F5E /* ecmult_impl.h */; };
		13C338FC21B6C62400F33F5E /* field.h in Headers */ = {isa = PBXBuildFile; fileRef = 13C338CC21B6C62200F33F5E /* field.h */; };
		13C338FD21B6C62400F33F5E /* basic-config.h in Headers */ = {isa = PBXBuildFile; fileRef = 13C338CD21B6C62200F33F5E /* basic-config.h */; };
		13C338FE21B6C62400F33F5E /* hash_impl.h in Headers */ = {isa = PBXBuildFile; fileRef = 13C338CE21B6C62200F33F5E /* hash_impl.h */; };
		13C338FF21B6C62400F33F5E /* ecdsa.h in Headers */ = {isa = PBXBuildFile; fileRef = 13C338CF21B6C62200F33F5E /* ecdsa.h */; };
		13C3390021B6C62400F33F5E /* scalar_4x64.h in Headers */ = {isa = PBXBuildFile; fileRef = 13C338D021B6C62200F33F5E /* scalar_4x64.h */; };
		13C3390121B6C62400F33F5E /* field_impl.h in Headers */ = {isa = PBXBuildFile; fileRef = 13C338D121B6C62200F33F5E /* field_impl.h */; };
		13C3390221B6C62400F33F5E /* ecmult_gen_impl.h in Headers */ = {isa = PBXBuildFile; fileRef = 13C338D221B6C62200F33F5E /* ecmult_gen_impl.h */; };
		13C3390321B6C62400F33F5E /* group.h in Headers */ = {isa = PBXBuildFile; fileRef = 13C338D321B6C62200F33F5E /* group.h */; };
		13C3390421B6C62400F33F5E /* eckey_impl.h in Headers */ = {isa = PBXBuildFile; fileRef = 13C338D421B6C62200F33F5E /* eckey_impl.h */; };
		13C3390521B6C62400F33F5E /* ecmult_const_impl.h in Headers */ = {isa = PBXBuildFile; fileRef = 13C338D521B6C62200F33F5E /* ecmult_const_impl.h */; };
		13C3390621B6C62400F33F5E /* ecmult_gen.h in Headers */ = {isa = PBXBuildFile; fileRef = 13C338D621B6C62200F33F5E /* ecmult_gen.h */; };
		13C3390721B6C62400F33F5E /* eckey.h in Headers */ = {isa = PBXBuildFile; fileRef = 13C338D721B6C62200F33F5E /* eckey.h */; };
		13C3390821B6C62400F33F5E /* ecmult_const.h in Headers */ = {isa = PBXBuildFile; fileRef = 13C338D821B6C62200F33F5E /* ecmult_const.h */; };
		13C3390921B6C62400F33F5E /* field_5x52.h in Headers */ = {isa = PBXBuildFile; fileRef = 13C338D921B6C62200F33F5E /* field_5x52.h */; };
		13C3390C21B6C62400F33F5E /* secp256k1.h in Headers */ = {isa = PBXBuildFile; fileRef = 13C338DD21B6C62200F33F5E /* secp256k1.h */; settings = {ATTRIBUTES = (Public, ); }; };
		13C3390D21B6C62400F33F5E /* num_impl.h in Headers */ = {isa = PBXBuildFile; fileRef = 13C338DE21B6C62200F33F5E /* num_impl.h */; };
		13C3390E21B6C62400F33F5E /* num.h in Headers */ = {isa = PBXBuildFile; fileRef = 13C338DF21B6C62300F33F5E /* num.h */; };
		13C3390F21B6C62400F33F5E /* recovery_impl.h in Headers */ = {isa = PBXBuildFile; fileRef = 13C338E021B6C62300F33F5E /* recovery_impl.h */; };
		13C3391021B6C62400F33F5E /* field_5x52_impl.h in Headers */ = {isa = PBXBuildFile; fileRef = 13C338E121B6C62300F33F5E /* field_5x52_impl.h */; };
		13C3391121B6C62400F33F5E /* num_gmp.h in Headers */ = {isa = PBXBuildFile; fileRef = 13C338E221B6C62300F33F5E /* num_gmp.h */; };
		13C3391221B6C62400F33F5E /* scalar_4x64_impl.h in Headers */ = {isa = PBXBuildFile; fileRef = 13C338E321B6C62300F33F5E /* scalar_4x64_impl.h */; };
		13C3391321B6C62400F33F5E /* scalar_impl.h in Headers */ = {isa = PBXBuildFile; fileRef = 13C338E421B6C62300F33F5E /* scalar_impl.h */; };
		13C3391421B6C62400F33F5E /* scalar_low_impl.h in Headers */ = {isa = PBXBuildFile; fileRef = 13C338E521B6C62300F33F5E /* scalar_low_impl.h */; };
		13C3391521B6C62400F33F5E /* scratch_impl.h in Headers */ = {isa = PBXBuildFile; fileRef = 13C338E621B6C62300F33F5E /* scratch_impl.h */; };
		13C3391621B6C62400F33F5E /* secp256k1-config.h in Headers */ = {isa = PBXBuildFile; fileRef = 13C338E721B6C62300F33F5E /* secp256k1-config.h */; };
		13C3391721B6C62400F33F5E /* secp256k1.c in Sources */ = {isa = PBXBuildFile; fileRef = 13C338E821B6C62300F33F5E /* secp256k1.c */; };
		13C3391821B6C62400F33F5E /* field_10x26_impl.h in Headers */ = {isa = PBXBuildFile; fileRef = 13C338E921B6C62300F33F5E /* field_10x26_impl.h */; };
		13C3391921B6C62400F33F5E /* scalar_8x32_impl.h in Headers */ = {isa = PBXBuildFile; fileRef = 13C338EA21B6C62300F33F5E /* scalar_8x32_impl.h */; };
		13C3391A21B6C62400F33F5E /* field_5x52_int128_impl.h in Headers */ = {isa = PBXBuildFile; fileRef = 13C338EB21B6C62300F33F5E /* field_5x52_int128_impl.h */; };
		13C3391B21B6C62400F33F5E /* group_impl.h in Headers */ = {isa = PBXBuildFile; fileRef = 13C338EC21B6C62300F33F5E /* group_impl.h */; };
		13C3391C21B6C62400F33F5E /* scalar_low.h in Headers */ = {isa = PBXBuildFile; fileRef = 13C338ED21B6C62300F33F5E /* scalar_low.h */; };
		13C3391D21B6C62400F33F5E /* util.h in Headers */ = {isa = PBXBuildFile; fileRef = 13C338EE21B6C62300F33F5E /* util.h */; };
		13C3391E21B6C62400F33F5E /* ecmult.h in Headers */ = {isa = PBXBuildFile; fileRef = 13C338EF21B6C62400F33F5E /* ecmult.h */; };
		13C3391F21B6C62400F33F5E /* ecdh_impl.h in Headers */ = {isa = PBXBuildFile; fileRef = 13C338F021B6C62400F33F5E /* ecdh_impl.h */; };
		13C3392021B6C62400F33F5E /* num_gmp_impl.h in Headers */ = {isa = PBXBuildFile; fileRef = 13C338F121B6C62400F33F5E /* num_gmp_impl.h */; };
		13C3392121B6C62400F33F5E /* field_5x52_asm_impl.h in Headers */ = {isa = PBXBuildFile; fileRef = 13C338F221B6C62400F33F5E /* field_5x52_asm_impl.h */; };
		13C3392221B6C62400F33F5E /* secp256k1_main.h in Headers */ = {isa = PBXBuildFile; fileRef = 13C338F321B6C62400F33F5E /* secp256k1_main.h */; };
		13C3392321B6C62400F33F5E /* scalar_8x32.h in Headers */ = {isa = PBXBuildFile; fileRef = 13C338F421B6C62400F33F5E /* scalar_8x32.h */; };
		13C3392421B6C62400F33F5E /* ecdsa_impl.h in Headers */ = {isa = PBXBuildFile; fileRef = 13C338F521B6C62400F33F5E /* ecdsa_impl.h */; };
		13C3392521B6C62400F33F5E /* secp256k1_ec_mult_static_context.h in Headers */ = {isa = PBXBuildFile; fileRef = 13C338F621B6C62400F33F5E /* secp256k1_ec_mult_static_context.h */; };
		13C3392621B6C62400F33F5E /* scratch.h in Headers */ = {isa = PBXBuildFile; fileRef = 13C338F721B6C62400F33F5E /* scratch.h */; };
		13C3392821B6C68900F33F5E /* secp256k1.framework in Frameworks */ = {isa = PBXBuildFile; fileRef = 13C3388E21B6C2DD00F33F5E /* secp256k1.framework */; settings = {ATTRIBUTES = (Weak, ); }; };
		2AC22E362525C2000072F037 /* PathAddressStorage.swift in Sources */ = {isa = PBXBuildFile; fileRef = 2AC22E352525C2000072F037 /* PathAddressStorage.swift */; };
		3A7EA35E2280EA9A005120C2 /* Encodable+Extensions.swift in Sources */ = {isa = PBXBuildFile; fileRef = 3A7EA35D2280EA9A005120C2 /* Encodable+Extensions.swift */; };
		3A7EA3602280EB27005120C2 /* Decodable+Extensions.swift in Sources */ = {isa = PBXBuildFile; fileRef = 3A7EA35F2280EB27005120C2 /* Decodable+Extensions.swift */; };
		3AA8151C2276E42F00F5DB52 /* EventFiltering.swift in Sources */ = {isa = PBXBuildFile; fileRef = 3AA815172276E42F00F5DB52 /* EventFiltering.swift */; };
		3AA8151D2276E42F00F5DB52 /* ComparisonExtensions.swift in Sources */ = {isa = PBXBuildFile; fileRef = 3AA815182276E42F00F5DB52 /* ComparisonExtensions.swift */; };
		3AA8151E2276E42F00F5DB52 /* EthereumFilterEncodingExtensions.swift in Sources */ = {isa = PBXBuildFile; fileRef = 3AA815192276E42F00F5DB52 /* EthereumFilterEncodingExtensions.swift */; };
		3AA8151F2276E42F00F5DB52 /* EthereumContract.swift in Sources */ = {isa = PBXBuildFile; fileRef = 3AA8151A2276E42F00F5DB52 /* EthereumContract.swift */; };
		3AA815202276E42F00F5DB52 /* ContractProtocol.swift in Sources */ = {isa = PBXBuildFile; fileRef = 3AA8151B2276E42F00F5DB52 /* ContractProtocol.swift */; };
		3AA815A72276E44100F5DB52 /* ENS.swift in Sources */ = {isa = PBXBuildFile; fileRef = 3AA815232276E44100F5DB52 /* ENS.swift */; };
		3AA815A82276E44100F5DB52 /* PublicKey.swift in Sources */ = {isa = PBXBuildFile; fileRef = 3AA815242276E44100F5DB52 /* PublicKey.swift */; };
		3AA815A92276E44100F5DB52 /* ENSReverseRegistrar.swift in Sources */ = {isa = PBXBuildFile; fileRef = 3AA815252276E44100F5DB52 /* ENSReverseRegistrar.swift */; };
		3AA815AA2276E44100F5DB52 /* ENSBaseRegistrar.swift in Sources */ = {isa = PBXBuildFile; fileRef = 3AA815262276E44100F5DB52 /* ENSBaseRegistrar.swift */; };
		3AA815AB2276E44100F5DB52 /* ETHRegistrarController.swift in Sources */ = {isa = PBXBuildFile; fileRef = 3AA815272276E44100F5DB52 /* ETHRegistrarController.swift */; };
		3AA815AC2276E44100F5DB52 /* NameHash.swift in Sources */ = {isa = PBXBuildFile; fileRef = 3AA815282276E44100F5DB52 /* NameHash.swift */; };
		3AA815AD2276E44100F5DB52 /* ENSRegistry.swift in Sources */ = {isa = PBXBuildFile; fileRef = 3AA815292276E44100F5DB52 /* ENSRegistry.swift */; };
		3AA815AE2276E44100F5DB52 /* ENSResolver.swift in Sources */ = {isa = PBXBuildFile; fileRef = 3AA8152A2276E44100F5DB52 /* ENSResolver.swift */; };
		3AA815AF2276E44100F5DB52 /* NonceMiddleware.swift in Sources */ = {isa = PBXBuildFile; fileRef = 3AA8152C2276E44100F5DB52 /* NonceMiddleware.swift */; };
		3AA815B02276E44100F5DB52 /* EIP67Code.swift in Sources */ = {isa = PBXBuildFile; fileRef = 3AA8152E2276E44100F5DB52 /* EIP67Code.swift */; };
		3AA815B12276E44100F5DB52 /* EIP681.swift in Sources */ = {isa = PBXBuildFile; fileRef = 3AA8152F2276E44100F5DB52 /* EIP681.swift */; };
		3AA815B22276E44100F5DB52 /* KeystoreManager.swift in Sources */ = {isa = PBXBuildFile; fileRef = 3AA815312276E44100F5DB52 /* KeystoreManager.swift */; };
		3AA815B32276E44100F5DB52 /* IBAN.swift in Sources */ = {isa = PBXBuildFile; fileRef = 3AA815322276E44100F5DB52 /* IBAN.swift */; };
		3AA815B42276E44100F5DB52 /* BIP39.swift in Sources */ = {isa = PBXBuildFile; fileRef = 3AA815332276E44100F5DB52 /* BIP39.swift */; };
		3AA815B52276E44100F5DB52 /* BIP32HDNode.swift in Sources */ = {isa = PBXBuildFile; fileRef = 3AA815342276E44100F5DB52 /* BIP32HDNode.swift */; };
		3AA815B62276E44100F5DB52 /* BIP39+WordLists.swift in Sources */ = {isa = PBXBuildFile; fileRef = 3AA815352276E44100F5DB52 /* BIP39+WordLists.swift */; };
		3AA815B72276E44100F5DB52 /* BIP32Keystore.swift in Sources */ = {isa = PBXBuildFile; fileRef = 3AA815362276E44100F5DB52 /* BIP32Keystore.swift */; };
		3AA815B82276E44100F5DB52 /* EthereumKeystoreV3.swift in Sources */ = {isa = PBXBuildFile; fileRef = 3AA815372276E44100F5DB52 /* EthereumKeystoreV3.swift */; };
		3AA815BA2276E44100F5DB52 /* PlainKeystore.swift in Sources */ = {isa = PBXBuildFile; fileRef = 3AA815392276E44100F5DB52 /* PlainKeystore.swift */; };
		3AA815BB2276E44100F5DB52 /* AbstractKeystore.swift in Sources */ = {isa = PBXBuildFile; fileRef = 3AA8153A2276E44100F5DB52 /* AbstractKeystore.swift */; };
		3AA815BD2276E44100F5DB52 /* BloomFilter.swift in Sources */ = {isa = PBXBuildFile; fileRef = 3AA8153D2276E44100F5DB52 /* BloomFilter.swift */; };
		3AA815BE2276E44100F5DB52 /* TransactionSigner.swift in Sources */ = {isa = PBXBuildFile; fileRef = 3AA8153E2276E44100F5DB52 /* TransactionSigner.swift */; };
		3AA815BF2276E44100F5DB52 /* EthereumTransaction.swift in Sources */ = {isa = PBXBuildFile; fileRef = 3AA8153F2276E44100F5DB52 /* EthereumTransaction.swift */; };
		3AA815C02276E44100F5DB52 /* Web3+Wallet.swift in Sources */ = {isa = PBXBuildFile; fileRef = 3AA815412276E44100F5DB52 /* Web3+Wallet.swift */; };
		3AA815C12276E44100F5DB52 /* Web3+BrowserFunctions.swift in Sources */ = {isa = PBXBuildFile; fileRef = 3AA815422276E44100F5DB52 /* Web3+BrowserFunctions.swift */; };
		3AA815C22276E44100F5DB52 /* ABIDecoding.swift in Sources */ = {isa = PBXBuildFile; fileRef = 3AA815442276E44100F5DB52 /* ABIDecoding.swift */; };
		3AA815C32276E44100F5DB52 /* ABIElements.swift in Sources */ = {isa = PBXBuildFile; fileRef = 3AA815452276E44100F5DB52 /* ABIElements.swift */; };
		3AA815C42276E44100F5DB52 /* ABITypeParser.swift in Sources */ = {isa = PBXBuildFile; fileRef = 3AA815462276E44100F5DB52 /* ABITypeParser.swift */; };
		3AA815C52276E44100F5DB52 /* ABIParameterTypes.swift in Sources */ = {isa = PBXBuildFile; fileRef = 3AA815472276E44100F5DB52 /* ABIParameterTypes.swift */; };
		3AA815C62276E44100F5DB52 /* ABI.swift in Sources */ = {isa = PBXBuildFile; fileRef = 3AA815482276E44100F5DB52 /* ABI.swift */; };
		3AA815C72276E44100F5DB52 /* ABIEncoding.swift in Sources */ = {isa = PBXBuildFile; fileRef = 3AA815492276E44100F5DB52 /* ABIEncoding.swift */; };
		3AA815C82276E44100F5DB52 /* ABIParsing.swift in Sources */ = {isa = PBXBuildFile; fileRef = 3AA8154A2276E44100F5DB52 /* ABIParsing.swift */; };
		3AA815C92276E44100F5DB52 /* RLP.swift in Sources */ = {isa = PBXBuildFile; fileRef = 3AA8154C2276E44100F5DB52 /* RLP.swift */; };
		3AA815CA2276E44100F5DB52 /* Web3+HttpProvider.swift in Sources */ = {isa = PBXBuildFile; fileRef = 3AA8154E2276E44100F5DB52 /* Web3+HttpProvider.swift */; };
		3AA815CB2276E44100F5DB52 /* Web3.swift in Sources */ = {isa = PBXBuildFile; fileRef = 3AA8154F2276E44100F5DB52 /* Web3.swift */; };
		3AA815CC2276E44100F5DB52 /* Web3+InfuraProviders.swift in Sources */ = {isa = PBXBuildFile; fileRef = 3AA815502276E44100F5DB52 /* Web3+InfuraProviders.swift */; };
		3AA815CD2276E44100F5DB52 /* Web3+Personal.swift in Sources */ = {isa = PBXBuildFile; fileRef = 3AA815512276E44100F5DB52 /* Web3+Personal.swift */; };
		3AA815CE2276E44100F5DB52 /* Web3+Eventloop.swift in Sources */ = {isa = PBXBuildFile; fileRef = 3AA815522276E44100F5DB52 /* Web3+Eventloop.swift */; };
		3AA815CF2276E44100F5DB52 /* Web3+Eth+Websocket.swift in Sources */ = {isa = PBXBuildFile; fileRef = 3AA815532276E44100F5DB52 /* Web3+Eth+Websocket.swift */; };
		3AA815D02276E44100F5DB52 /* Web3+Utils.swift in Sources */ = {isa = PBXBuildFile; fileRef = 3AA815542276E44100F5DB52 /* Web3+Utils.swift */; };
		3AA815D12276E44100F5DB52 /* Web3+MutatingTransaction.swift in Sources */ = {isa = PBXBuildFile; fileRef = 3AA815552276E44100F5DB52 /* Web3+MutatingTransaction.swift */; };
		3AA815D22276E44100F5DB52 /* Web3+JSONRPC.swift in Sources */ = {isa = PBXBuildFile; fileRef = 3AA815562276E44100F5DB52 /* Web3+JSONRPC.swift */; };
		3AA815D32276E44100F5DB52 /* Web3+Instance.swift in Sources */ = {isa = PBXBuildFile; fileRef = 3AA815572276E44100F5DB52 /* Web3+Instance.swift */; };
		3AA815D42276E44100F5DB52 /* Web3+Contract.swift in Sources */ = {isa = PBXBuildFile; fileRef = 3AA815582276E44100F5DB52 /* Web3+Contract.swift */; };
		3AA815D52276E44100F5DB52 /* Web3+EventParser.swift in Sources */ = {isa = PBXBuildFile; fileRef = 3AA815592276E44100F5DB52 /* Web3+EventParser.swift */; };
		3AA815D62276E44100F5DB52 /* Web3+ReadingTransaction.swift in Sources */ = {isa = PBXBuildFile; fileRef = 3AA8155A2276E44100F5DB52 /* Web3+ReadingTransaction.swift */; };
		3AA815D72276E44100F5DB52 /* Web3+Protocols.swift in Sources */ = {isa = PBXBuildFile; fileRef = 3AA8155B2276E44100F5DB52 /* Web3+Protocols.swift */; };
		3AA815D82276E44100F5DB52 /* Web3+WebsocketProvider.swift in Sources */ = {isa = PBXBuildFile; fileRef = 3AA8155C2276E44100F5DB52 /* Web3+WebsocketProvider.swift */; };
		3AA815D92276E44100F5DB52 /* Web3+Methods.swift in Sources */ = {isa = PBXBuildFile; fileRef = 3AA8155D2276E44100F5DB52 /* Web3+Methods.swift */; };
		3AA815DA2276E44100F5DB52 /* Web3+Eth.swift in Sources */ = {isa = PBXBuildFile; fileRef = 3AA8155E2276E44100F5DB52 /* Web3+Eth.swift */; };
		3AA815DB2276E44100F5DB52 /* Web3+TxPool.swift in Sources */ = {isa = PBXBuildFile; fileRef = 3AA8155F2276E44100F5DB52 /* Web3+TxPool.swift */; };
		3AA815DC2276E44100F5DB52 /* Web3+Structures.swift in Sources */ = {isa = PBXBuildFile; fileRef = 3AA815602276E44100F5DB52 /* Web3+Structures.swift */; };
		3AA815DD2276E44100F5DB52 /* Web3+Options.swift in Sources */ = {isa = PBXBuildFile; fileRef = 3AA815612276E44100F5DB52 /* Web3+Options.swift */; };
		3AA815DE2276E44100F5DB52 /* RIPEMD160+StackOveflow.swift in Sources */ = {isa = PBXBuildFile; fileRef = 3AA815632276E44100F5DB52 /* RIPEMD160+StackOveflow.swift */; };
		3AA815DF2276E44100F5DB52 /* BigUInt+Extensions.swift in Sources */ = {isa = PBXBuildFile; fileRef = 3AA815642276E44100F5DB52 /* BigUInt+Extensions.swift */; };
		3AA815E02276E44100F5DB52 /* CryptoExtensions.swift in Sources */ = {isa = PBXBuildFile; fileRef = 3AA815652276E44100F5DB52 /* CryptoExtensions.swift */; };
		3AA815E12276E44100F5DB52 /* String+Extension.swift in Sources */ = {isa = PBXBuildFile; fileRef = 3AA815662276E44100F5DB52 /* String+Extension.swift */; };
		3AA815E22276E44100F5DB52 /* NSRegularExpressionExtension.swift in Sources */ = {isa = PBXBuildFile; fileRef = 3AA815672276E44100F5DB52 /* NSRegularExpressionExtension.swift */; };
		3AA815E32276E44100F5DB52 /* Dictionary+Extension.swift in Sources */ = {isa = PBXBuildFile; fileRef = 3AA815682276E44100F5DB52 /* Dictionary+Extension.swift */; };
		3AA815E42276E44100F5DB52 /* Data+Extension.swift in Sources */ = {isa = PBXBuildFile; fileRef = 3AA815692276E44100F5DB52 /* Data+Extension.swift */; };
		3AA815E52276E44100F5DB52 /* NativeTypesEncoding+Extensions.swift in Sources */ = {isa = PBXBuildFile; fileRef = 3AA8156A2276E44100F5DB52 /* NativeTypesEncoding+Extensions.swift */; };
		3AA815E62276E44100F5DB52 /* Base58.swift in Sources */ = {isa = PBXBuildFile; fileRef = 3AA8156B2276E44100F5DB52 /* Base58.swift */; };
		3AA815E72276E44100F5DB52 /* Array+Extension.swift in Sources */ = {isa = PBXBuildFile; fileRef = 3AA8156C2276E44100F5DB52 /* Array+Extension.swift */; };
		3AA815E82276E44100F5DB52 /* Extensions.swift in Sources */ = {isa = PBXBuildFile; fileRef = 3AA8156E2276E44100F5DB52 /* Extensions.swift */; };
		3AA815E92276E44100F5DB52 /* EthereumAddress.swift in Sources */ = {isa = PBXBuildFile; fileRef = 3AA8156F2276E44100F5DB52 /* EthereumAddress.swift */; };
		3AA815EA2276E44100F5DB52 /* Promise+Web3+Eth+GetBlockNumber.swift in Sources */ = {isa = PBXBuildFile; fileRef = 3AA815712276E44100F5DB52 /* Promise+Web3+Eth+GetBlockNumber.swift */; };
		3AA815EB2276E44100F5DB52 /* Promise+Web3+Personal+Sign.swift in Sources */ = {isa = PBXBuildFile; fileRef = 3AA815722276E44100F5DB52 /* Promise+Web3+Personal+Sign.swift */; };
		3AA815EC2276E44100F5DB52 /* Promise+Web3+Eth+GetGasPrice.swift in Sources */ = {isa = PBXBuildFile; fileRef = 3AA815732276E44100F5DB52 /* Promise+Web3+Eth+GetGasPrice.swift */; };
		3AA815ED2276E44100F5DB52 /* Promise+Web3+Eth+GetBlockByHash.swift in Sources */ = {isa = PBXBuildFile; fileRef = 3AA815742276E44100F5DB52 /* Promise+Web3+Eth+GetBlockByHash.swift */; };
		3AA815EE2276E44100F5DB52 /* Promise+Web3+Eth+GetTransactionDetails.swift in Sources */ = {isa = PBXBuildFile; fileRef = 3AA815752276E44100F5DB52 /* Promise+Web3+Eth+GetTransactionDetails.swift */; };
		3AA815EF2276E44100F5DB52 /* Promise+HttpProvider.swift in Sources */ = {isa = PBXBuildFile; fileRef = 3AA815762276E44100F5DB52 /* Promise+HttpProvider.swift */; };
		3AA815F02276E44100F5DB52 /* Promise+Web3+Eth+SendTransaction.swift in Sources */ = {isa = PBXBuildFile; fileRef = 3AA815772276E44100F5DB52 /* Promise+Web3+Eth+SendTransaction.swift */; };
		3AA815F12276E44100F5DB52 /* Promise+Web3+Eth+GetBalance.swift in Sources */ = {isa = PBXBuildFile; fileRef = 3AA815782276E44100F5DB52 /* Promise+Web3+Eth+GetBalance.swift */; };
		3AA815F22276E44100F5DB52 /* Promise+Batching.swift in Sources */ = {isa = PBXBuildFile; fileRef = 3AA815792276E44100F5DB52 /* Promise+Batching.swift */; };
		3AA815F32276E44100F5DB52 /* Promise+Web3+Eth+GetTransactionReceipt.swift in Sources */ = {isa = PBXBuildFile; fileRef = 3AA8157A2276E44100F5DB52 /* Promise+Web3+Eth+GetTransactionReceipt.swift */; };
		3AA815F42276E44100F5DB52 /* Promise+Web3+Eth+EstimateGas.swift in Sources */ = {isa = PBXBuildFile; fileRef = 3AA8157B2276E44100F5DB52 /* Promise+Web3+Eth+EstimateGas.swift */; };
		3AA815F52276E44100F5DB52 /* Promise+Web3+Eth+GetBlockByNumber.swift in Sources */ = {isa = PBXBuildFile; fileRef = 3AA8157C2276E44100F5DB52 /* Promise+Web3+Eth+GetBlockByNumber.swift */; };
		3AA815F62276E44100F5DB52 /* Promise+Web3+Eth+SendRawTransaction.swift in Sources */ = {isa = PBXBuildFile; fileRef = 3AA8157D2276E44100F5DB52 /* Promise+Web3+Eth+SendRawTransaction.swift */; };
		3AA815F72276E44100F5DB52 /* Promise+Web3+Eth+GetTransactionCount.swift in Sources */ = {isa = PBXBuildFile; fileRef = 3AA8157E2276E44100F5DB52 /* Promise+Web3+Eth+GetTransactionCount.swift */; };
		3AA815F92276E44100F5DB52 /* Promise+Web3+TxPool.swift in Sources */ = {isa = PBXBuildFile; fileRef = 3AA815802276E44100F5DB52 /* Promise+Web3+TxPool.swift */; };
		3AA815FA2276E44100F5DB52 /* Promise+Web3+Eth+GetAccounts.swift in Sources */ = {isa = PBXBuildFile; fileRef = 3AA815812276E44100F5DB52 /* Promise+Web3+Eth+GetAccounts.swift */; };
		3AA815FB2276E44100F5DB52 /* Promise+Web3+Personal+UnlockAccount.swift in Sources */ = {isa = PBXBuildFile; fileRef = 3AA815822276E44100F5DB52 /* Promise+Web3+Personal+UnlockAccount.swift */; };
		3AA815FC2276E44100F5DB52 /* Promise+Web3+Personal+CreateAccount.swift in Sources */ = {isa = PBXBuildFile; fileRef = 3AA815832276E44100F5DB52 /* Promise+Web3+Personal+CreateAccount.swift */; };
		3AA815FD2276E44100F5DB52 /* Promise+Web3+Eth+Call.swift in Sources */ = {isa = PBXBuildFile; fileRef = 3AA815842276E44100F5DB52 /* Promise+Web3+Eth+Call.swift */; };
		3AA815FE2276E44100F5DB52 /* Web3+ERC820.swift in Sources */ = {isa = PBXBuildFile; fileRef = 3AA815872276E44100F5DB52 /* Web3+ERC820.swift */; };
		3AA815FF2276E44100F5DB52 /* Web3+ERC721x.swift in Sources */ = {isa = PBXBuildFile; fileRef = 3AA815892276E44100F5DB52 /* Web3+ERC721x.swift */; };
		3AA816002276E44100F5DB52 /* Web3+ERC888.swift in Sources */ = {isa = PBXBuildFile; fileRef = 3AA8158B2276E44100F5DB52 /* Web3+ERC888.swift */; };
		3AA816012276E44100F5DB52 /* Web3+ERC1376.swift in Sources */ = {isa = PBXBuildFile; fileRef = 3AA8158D2276E44100F5DB52 /* Web3+ERC1376.swift */; };
		3AA816022276E44100F5DB52 /* Web3+ERC1633.swift in Sources */ = {isa = PBXBuildFile; fileRef = 3AA8158F2276E44100F5DB52 /* Web3+ERC1633.swift */; };
		3AA816032276E44100F5DB52 /* Web3+ERC20.swift in Sources */ = {isa = PBXBuildFile; fileRef = 3AA815912276E44100F5DB52 /* Web3+ERC20.swift */; };
		3AA816042276E44100F5DB52 /* Web3+ERC1400.swift in Sources */ = {isa = PBXBuildFile; fileRef = 3AA815932276E44100F5DB52 /* Web3+ERC1400.swift */; };
		3AA816052276E44100F5DB52 /* Web3+SecurityToken.swift in Sources */ = {isa = PBXBuildFile; fileRef = 3AA815952276E44100F5DB52 /* Web3+SecurityToken.swift */; };
		3AA816062276E44100F5DB52 /* Web3+ST20.swift in Sources */ = {isa = PBXBuildFile; fileRef = 3AA815962276E44100F5DB52 /* Web3+ST20.swift */; };
		3AA816072276E44100F5DB52 /* Web3+ERC1643.swift in Sources */ = {isa = PBXBuildFile; fileRef = 3AA815982276E44100F5DB52 /* Web3+ERC1643.swift */; };
		3AA816082276E44100F5DB52 /* Web3+ERC1644.swift in Sources */ = {isa = PBXBuildFile; fileRef = 3AA8159A2276E44100F5DB52 /* Web3+ERC1644.swift */; };
		3AA816092276E44100F5DB52 /* Web3+ERC777.swift in Sources */ = {isa = PBXBuildFile; fileRef = 3AA8159C2276E44100F5DB52 /* Web3+ERC777.swift */; };
		3AA8160A2276E44100F5DB52 /* Web3+ERC1594.swift in Sources */ = {isa = PBXBuildFile; fileRef = 3AA8159E2276E44100F5DB52 /* Web3+ERC1594.swift */; };
		3AA8160B2276E44100F5DB52 /* Web3+ERC165.swift in Sources */ = {isa = PBXBuildFile; fileRef = 3AA815A02276E44100F5DB52 /* Web3+ERC165.swift */; };
		3AA8160C2276E44100F5DB52 /* Web3+ERC1410.swift in Sources */ = {isa = PBXBuildFile; fileRef = 3AA815A22276E44100F5DB52 /* Web3+ERC1410.swift */; };
		3AA8160D2276E44100F5DB52 /* Web3+ERC721.swift in Sources */ = {isa = PBXBuildFile; fileRef = 3AA815A42276E44100F5DB52 /* Web3+ERC721.swift */; };
		3AA8160E2276E44100F5DB52 /* Web3+ERC1155.swift in Sources */ = {isa = PBXBuildFile; fileRef = 3AA815A62276E44100F5DB52 /* Web3+ERC1155.swift */; };
		3AA8163A2276E4AE00F5DB52 /* SECP256k1.swift in Sources */ = {isa = PBXBuildFile; fileRef = 3AA816392276E4AE00F5DB52 /* SECP256k1.swift */; };
		3AEF4ABF22C0B6BE00AC7929 /* Web3+Constants.swift in Sources */ = {isa = PBXBuildFile; fileRef = 3AEF4ABE22C0B6BE00AC7929 /* Web3+Constants.swift */; };
		4E28AF5725258CE20065EE44 /* web3swift.framework in Frameworks */ = {isa = PBXBuildFile; fileRef = 1317BCE3218C50D100D6D095 /* web3swift.framework */; };
		4E2DFEF425485B53001AF561 /* KeystoreParams.swift in Sources */ = {isa = PBXBuildFile; fileRef = 4E2DFEF325485B53001AF561 /* KeystoreParams.swift */; };
		5C03EAB4274405D20052C66D /* EIP712.swift in Sources */ = {isa = PBXBuildFile; fileRef = CB50A52927060C5300D7E39B /* EIP712.swift */; };
		5C26D89E27F3724600431EB0 /* Web3+EIP1559.swift in Sources */ = {isa = PBXBuildFile; fileRef = 5C26D89D27F3724600431EB0 /* Web3+EIP1559.swift */; };
		5C26D8A027F3725500431EB0 /* EIP1559BlockTests.swift in Sources */ = {isa = PBXBuildFile; fileRef = 5C26D89F27F3725500431EB0 /* EIP1559BlockTests.swift */; };
		5C26D8A227F5AC0300431EB0 /* Web3+GasOracle.swift in Sources */ = {isa = PBXBuildFile; fileRef = 5C26D8A127F5AC0300431EB0 /* Web3+GasOracle.swift */; };
		5CF7E8A2276B79290009900F /* web3swiftEIP681Tests.swift in Sources */ = {isa = PBXBuildFile; fileRef = 5CF7E891276B79270009900F /* web3swiftEIP681Tests.swift */; };
		5CF7E8A3276B792A0009900F /* web3swiftPersonalSignatureTests.swift in Sources */ = {isa = PBXBuildFile; fileRef = 5CF7E892276B79270009900F /* web3swiftPersonalSignatureTests.swift */; };
		5CF7E8A4276B792A0009900F /* web3swiftTransactionsTests.swift in Sources */ = {isa = PBXBuildFile; fileRef = 5CF7E893276B79270009900F /* web3swiftTransactionsTests.swift */; };
		5CF7E8A5276B792A0009900F /* web3swiftKeystoresTests.swift in Sources */ = {isa = PBXBuildFile; fileRef = 5CF7E894276B79270009900F /* web3swiftKeystoresTests.swift */; };
		5CF7E8A6276B792A0009900F /* web3swiftHelpers.swift in Sources */ = {isa = PBXBuildFile; fileRef = 5CF7E895276B79270009900F /* web3swiftHelpers.swift */; };
		5CF7E8A7276B792A0009900F /* web3swiftRLPTests.swift in Sources */ = {isa = PBXBuildFile; fileRef = 5CF7E896276B79270009900F /* web3swiftRLPTests.swift */; };
		5CF7E8A8276B792A0009900F /* web3swiftERC20Tests.swift in Sources */ = {isa = PBXBuildFile; fileRef = 5CF7E897276B79270009900F /* web3swiftERC20Tests.swift */; };
		5CF7E8A9276B792A0009900F /* web3swiftERC20ClassTests.swift in Sources */ = {isa = PBXBuildFile; fileRef = 5CF7E898276B79270009900F /* web3swiftERC20ClassTests.swift */; };
		5CF7E8AA276B792A0009900F /* web3swiftNumberFormattingUtilTests.swift in Sources */ = {isa = PBXBuildFile; fileRef = 5CF7E899276B79280009900F /* web3swiftNumberFormattingUtilTests.swift */; };
		5CF7E8AB276B792A0009900F /* web3swiftTests.swift in Sources */ = {isa = PBXBuildFile; fileRef = 5CF7E89A276B79280009900F /* web3swiftTests.swift */; };
		5CF7E8AC276B792A0009900F /* web3swiftObjCTests.swift in Sources */ = {isa = PBXBuildFile; fileRef = 5CF7E89B276B79280009900F /* web3swiftObjCTests.swift */; };
		5CF7E8AD276B792A0009900F /* web3swiftBasicLocalNodeTests.swift in Sources */ = {isa = PBXBuildFile; fileRef = 5CF7E89C276B79280009900F /* web3swiftBasicLocalNodeTests.swift */; };
		5CF7E8AE276B792A0009900F /* web3swiftPromisesTests.swift in Sources */ = {isa = PBXBuildFile; fileRef = 5CF7E89D276B79280009900F /* web3swiftPromisesTests.swift */; };
		5CF7E8AF276B792A0009900F /* web3swiftUserCases.swift in Sources */ = {isa = PBXBuildFile; fileRef = 5CF7E89E276B79280009900F /* web3swiftUserCases.swift */; };
		5CF7E8B0276B792A0009900F /* web3swiftEventloopTests.swift in Sources */ = {isa = PBXBuildFile; fileRef = 5CF7E89F276B79280009900F /* web3swiftEventloopTests.swift */; };
		5CF7E8B1276B792A0009900F /* web3swiftAdvancedABIv2Tests.swift in Sources */ = {isa = PBXBuildFile; fileRef = 5CF7E8A0276B79290009900F /* web3swiftAdvancedABIv2Tests.swift */; };
		5CF7E8B2276B792A0009900F /* web3swiftEIP67Tests.swift in Sources */ = {isa = PBXBuildFile; fileRef = 5CF7E8A1276B79290009900F /* web3swiftEIP67Tests.swift */; };
		5CF7E8B8276B79380009900F /* web3swiftST20AndSecurityTokenTests.swift in Sources */ = {isa = PBXBuildFile; fileRef = 5CF7E8B3276B79370009900F /* web3swiftST20AndSecurityTokenTests.swift */; };
		5CF7E8B9276B79380009900F /* web3swiftRemoteParsingTests.swift in Sources */ = {isa = PBXBuildFile; fileRef = 5CF7E8B4276B79380009900F /* web3swiftRemoteParsingTests.swift */; };
		5CF7E8BA276B79380009900F /* web3swiftGanacheTests.swift in Sources */ = {isa = PBXBuildFile; fileRef = 5CF7E8B5276B79380009900F /* web3swiftGanacheTests.swift */; };
		5CF7E8BB276B79380009900F /* web3swiftENSTests.swift in Sources */ = {isa = PBXBuildFile; fileRef = 5CF7E8B6276B79380009900F /* web3swiftENSTests.swift */; };
		5CF7E8BC276B79380009900F /* web3swiftWebsocketTests.swift in Sources */ = {isa = PBXBuildFile; fileRef = 5CF7E8B7276B79380009900F /* web3swiftWebsocketTests.swift */; };
		604FA4FF27ECBDC80021108F /* DataConversionTests.swift in Sources */ = {isa = PBXBuildFile; fileRef = 604FA4FE27ECBDC80021108F /* DataConversionTests.swift */; };
		CB50A52827060BD600D7E39B /* EIP712Tests.swift in Sources */ = {isa = PBXBuildFile; fileRef = CB50A52727060BD600D7E39B /* EIP712Tests.swift */; };
		E22A911F241ED71A00EC1021 /* browser.min.js in Resources */ = {isa = PBXBuildFile; fileRef = E22A911E241ED71A00EC1021 /* browser.min.js */; };
		E2B76710241ED479007EBFE3 /* browser.js in Resources */ = {isa = PBXBuildFile; fileRef = E2B7670F241ED479007EBFE3 /* browser.js */; };
		E2EDC5EA241EDE3600410EA6 /* BrowserViewController.swift in Sources */ = {isa = PBXBuildFile; fileRef = E2EDC5E9241EDE3600410EA6 /* BrowserViewController.swift */; platformFilter = ios; };
		E2EDC5EC241EE18700410EA6 /* wk.bridge.min.js in Resources */ = {isa = PBXBuildFile; fileRef = E2EDC5EB241EE18700410EA6 /* wk.bridge.min.js */; };
		E2EDC5EE241EE1E600410EA6 /* Bridge.swift in Sources */ = {isa = PBXBuildFile; fileRef = E2EDC5ED241EE1E600410EA6 /* Bridge.swift */; };
		F5213FF42673849600EBDC50 /* CryptoSwift.xcframework in Frameworks */ = {isa = PBXBuildFile; fileRef = F5213FEF2673849600EBDC50 /* CryptoSwift.xcframework */; };
		F5213FF52673849600EBDC50 /* CryptoSwift.xcframework in Frameworks */ = {isa = PBXBuildFile; fileRef = F5213FEF2673849600EBDC50 /* CryptoSwift.xcframework */; };
		F5213FF62673849600EBDC50 /* BigInt.xcframework in Frameworks */ = {isa = PBXBuildFile; fileRef = F5213FF02673849600EBDC50 /* BigInt.xcframework */; };
		F5213FF72673849600EBDC50 /* BigInt.xcframework in Frameworks */ = {isa = PBXBuildFile; fileRef = F5213FF02673849600EBDC50 /* BigInt.xcframework */; };
		F5213FF82673849600EBDC50 /* PromiseKit.xcframework in Frameworks */ = {isa = PBXBuildFile; fileRef = F5213FF12673849600EBDC50 /* PromiseKit.xcframework */; };
		F5213FF92673849600EBDC50 /* PromiseKit.xcframework in Frameworks */ = {isa = PBXBuildFile; fileRef = F5213FF12673849600EBDC50 /* PromiseKit.xcframework */; };
		F5213FFA2673849600EBDC50 /* SipHash.xcframework in Frameworks */ = {isa = PBXBuildFile; fileRef = F5213FF22673849600EBDC50 /* SipHash.xcframework */; };
		F5213FFB2673849600EBDC50 /* SipHash.xcframework in Frameworks */ = {isa = PBXBuildFile; fileRef = F5213FF22673849600EBDC50 /* SipHash.xcframework */; };
		F5213FFC2673849600EBDC50 /* Starscream.xcframework in Frameworks */ = {isa = PBXBuildFile; fileRef = F5213FF32673849600EBDC50 /* Starscream.xcframework */; };
		F5213FFD2673849600EBDC50 /* Starscream.xcframework in Frameworks */ = {isa = PBXBuildFile; fileRef = F5213FF32673849600EBDC50 /* Starscream.xcframework */; };
/* End PBXBuildFile section */

/* Begin PBXFileReference section */
		1317BCE3218C50D100D6D095 /* web3swift.framework */ = {isa = PBXFileReference; explicitFileType = wrapper.framework; includeInIndex = 0; path = web3swift.framework; sourceTree = BUILT_PRODUCTS_DIR; };
		1317BE22218C8A9E00D6D095 /* Cartfile */ = {isa = PBXFileReference; fileEncoding = 4; lastKnownFileType = text; path = Cartfile; sourceTree = "<group>"; };
		1317BE24218C8A9E00D6D095 /* Package.swift */ = {isa = PBXFileReference; fileEncoding = 4; lastKnownFileType = sourcecode.swift; path = Package.swift; sourceTree = "<group>"; };
		1317BE27218C8A9F00D6D095 /* web3swift.podspec */ = {isa = PBXFileReference; fileEncoding = 4; lastKnownFileType = text; path = web3swift.podspec; sourceTree = "<group>"; xcLanguageSpecificationIdentifier = xcode.lang.ruby; };
		139751B7219AF76D0044D2B0 /* Tests.xctest */ = {isa = PBXFileReference; explicitFileType = wrapper.cfbundle; includeInIndex = 0; path = Tests.xctest; sourceTree = BUILT_PRODUCTS_DIR; };
		13A8D5BD21B9296B00469740 /* CoreImage.framework */ = {isa = PBXFileReference; lastKnownFileType = wrapper.framework; name = CoreImage.framework; path = System/Library/Frameworks/CoreImage.framework; sourceTree = SDKROOT; };
		13C3388E21B6C2DD00F33F5E /* secp256k1.framework */ = {isa = PBXFileReference; explicitFileType = wrapper.framework; includeInIndex = 0; path = secp256k1.framework; sourceTree = BUILT_PRODUCTS_DIR; };
		13C338C821B6C62200F33F5E /* hash.h */ = {isa = PBXFileReference; fileEncoding = 4; lastKnownFileType = sourcecode.c.h; path = hash.h; sourceTree = "<group>"; };
		13C338C921B6C62200F33F5E /* field_10x26.h */ = {isa = PBXFileReference; fileEncoding = 4; lastKnownFileType = sourcecode.c.h; path = field_10x26.h; sourceTree = "<group>"; };
		13C338CA21B6C62200F33F5E /* scalar.h */ = {isa = PBXFileReference; fileEncoding = 4; lastKnownFileType = sourcecode.c.h; path = scalar.h; sourceTree = "<group>"; };
		13C338CB21B6C62200F33F5E /* ecmult_impl.h */ = {isa = PBXFileReference; fileEncoding = 4; lastKnownFileType = sourcecode.c.h; path = ecmult_impl.h; sourceTree = "<group>"; };
		13C338CC21B6C62200F33F5E /* field.h */ = {isa = PBXFileReference; fileEncoding = 4; lastKnownFileType = sourcecode.c.h; path = field.h; sourceTree = "<group>"; };
		13C338CD21B6C62200F33F5E /* basic-config.h */ = {isa = PBXFileReference; fileEncoding = 4; lastKnownFileType = sourcecode.c.h; path = "basic-config.h"; sourceTree = "<group>"; };
		13C338CE21B6C62200F33F5E /* hash_impl.h */ = {isa = PBXFileReference; fileEncoding = 4; lastKnownFileType = sourcecode.c.h; path = hash_impl.h; sourceTree = "<group>"; };
		13C338CF21B6C62200F33F5E /* ecdsa.h */ = {isa = PBXFileReference; fileEncoding = 4; lastKnownFileType = sourcecode.c.h; path = ecdsa.h; sourceTree = "<group>"; };
		13C338D021B6C62200F33F5E /* scalar_4x64.h */ = {isa = PBXFileReference; fileEncoding = 4; lastKnownFileType = sourcecode.c.h; path = scalar_4x64.h; sourceTree = "<group>"; };
		13C338D121B6C62200F33F5E /* field_impl.h */ = {isa = PBXFileReference; fileEncoding = 4; lastKnownFileType = sourcecode.c.h; path = field_impl.h; sourceTree = "<group>"; };
		13C338D221B6C62200F33F5E /* ecmult_gen_impl.h */ = {isa = PBXFileReference; fileEncoding = 4; lastKnownFileType = sourcecode.c.h; path = ecmult_gen_impl.h; sourceTree = "<group>"; };
		13C338D321B6C62200F33F5E /* group.h */ = {isa = PBXFileReference; fileEncoding = 4; lastKnownFileType = sourcecode.c.h; path = group.h; sourceTree = "<group>"; };
		13C338D421B6C62200F33F5E /* eckey_impl.h */ = {isa = PBXFileReference; fileEncoding = 4; lastKnownFileType = sourcecode.c.h; path = eckey_impl.h; sourceTree = "<group>"; };
		13C338D521B6C62200F33F5E /* ecmult_const_impl.h */ = {isa = PBXFileReference; fileEncoding = 4; lastKnownFileType = sourcecode.c.h; path = ecmult_const_impl.h; sourceTree = "<group>"; };
		13C338D621B6C62200F33F5E /* ecmult_gen.h */ = {isa = PBXFileReference; fileEncoding = 4; lastKnownFileType = sourcecode.c.h; path = ecmult_gen.h; sourceTree = "<group>"; };
		13C338D721B6C62200F33F5E /* eckey.h */ = {isa = PBXFileReference; fileEncoding = 4; lastKnownFileType = sourcecode.c.h; path = eckey.h; sourceTree = "<group>"; };
		13C338D821B6C62200F33F5E /* ecmult_const.h */ = {isa = PBXFileReference; fileEncoding = 4; lastKnownFileType = sourcecode.c.h; path = ecmult_const.h; sourceTree = "<group>"; };
		13C338D921B6C62200F33F5E /* field_5x52.h */ = {isa = PBXFileReference; fileEncoding = 4; lastKnownFileType = sourcecode.c.h; path = field_5x52.h; sourceTree = "<group>"; };
		13C338DD21B6C62200F33F5E /* secp256k1.h */ = {isa = PBXFileReference; fileEncoding = 4; lastKnownFileType = sourcecode.c.h; path = secp256k1.h; sourceTree = "<group>"; };
		13C338DE21B6C62200F33F5E /* num_impl.h */ = {isa = PBXFileReference; fileEncoding = 4; lastKnownFileType = sourcecode.c.h; path = num_impl.h; sourceTree = "<group>"; };
		13C338DF21B6C62300F33F5E /* num.h */ = {isa = PBXFileReference; fileEncoding = 4; lastKnownFileType = sourcecode.c.h; path = num.h; sourceTree = "<group>"; };
		13C338E021B6C62300F33F5E /* recovery_impl.h */ = {isa = PBXFileReference; fileEncoding = 4; lastKnownFileType = sourcecode.c.h; path = recovery_impl.h; sourceTree = "<group>"; };
		13C338E121B6C62300F33F5E /* field_5x52_impl.h */ = {isa = PBXFileReference; fileEncoding = 4; lastKnownFileType = sourcecode.c.h; path = field_5x52_impl.h; sourceTree = "<group>"; };
		13C338E221B6C62300F33F5E /* num_gmp.h */ = {isa = PBXFileReference; fileEncoding = 4; lastKnownFileType = sourcecode.c.h; path = num_gmp.h; sourceTree = "<group>"; };
		13C338E321B6C62300F33F5E /* scalar_4x64_impl.h */ = {isa = PBXFileReference; fileEncoding = 4; lastKnownFileType = sourcecode.c.h; path = scalar_4x64_impl.h; sourceTree = "<group>"; };
		13C338E421B6C62300F33F5E /* scalar_impl.h */ = {isa = PBXFileReference; fileEncoding = 4; lastKnownFileType = sourcecode.c.h; path = scalar_impl.h; sourceTree = "<group>"; };
		13C338E521B6C62300F33F5E /* scalar_low_impl.h */ = {isa = PBXFileReference; fileEncoding = 4; lastKnownFileType = sourcecode.c.h; path = scalar_low_impl.h; sourceTree = "<group>"; };
		13C338E621B6C62300F33F5E /* scratch_impl.h */ = {isa = PBXFileReference; fileEncoding = 4; lastKnownFileType = sourcecode.c.h; path = scratch_impl.h; sourceTree = "<group>"; };
		13C338E721B6C62300F33F5E /* secp256k1-config.h */ = {isa = PBXFileReference; fileEncoding = 4; lastKnownFileType = sourcecode.c.h; path = "secp256k1-config.h"; sourceTree = "<group>"; };
		13C338E821B6C62300F33F5E /* secp256k1.c */ = {isa = PBXFileReference; fileEncoding = 4; lastKnownFileType = sourcecode.c.c; path = secp256k1.c; sourceTree = "<group>"; };
		13C338E921B6C62300F33F5E /* field_10x26_impl.h */ = {isa = PBXFileReference; fileEncoding = 4; lastKnownFileType = sourcecode.c.h; path = field_10x26_impl.h; sourceTree = "<group>"; };
		13C338EA21B6C62300F33F5E /* scalar_8x32_impl.h */ = {isa = PBXFileReference; fileEncoding = 4; lastKnownFileType = sourcecode.c.h; path = scalar_8x32_impl.h; sourceTree = "<group>"; };
		13C338EB21B6C62300F33F5E /* field_5x52_int128_impl.h */ = {isa = PBXFileReference; fileEncoding = 4; lastKnownFileType = sourcecode.c.h; path = field_5x52_int128_impl.h; sourceTree = "<group>"; };
		13C338EC21B6C62300F33F5E /* group_impl.h */ = {isa = PBXFileReference; fileEncoding = 4; lastKnownFileType = sourcecode.c.h; path = group_impl.h; sourceTree = "<group>"; };
		13C338ED21B6C62300F33F5E /* scalar_low.h */ = {isa = PBXFileReference; fileEncoding = 4; lastKnownFileType = sourcecode.c.h; path = scalar_low.h; sourceTree = "<group>"; };
		13C338EE21B6C62300F33F5E /* util.h */ = {isa = PBXFileReference; fileEncoding = 4; lastKnownFileType = sourcecode.c.h; path = util.h; sourceTree = "<group>"; };
		13C338EF21B6C62400F33F5E /* ecmult.h */ = {isa = PBXFileReference; fileEncoding = 4; lastKnownFileType = sourcecode.c.h; path = ecmult.h; sourceTree = "<group>"; };
		13C338F021B6C62400F33F5E /* ecdh_impl.h */ = {isa = PBXFileReference; fileEncoding = 4; lastKnownFileType = sourcecode.c.h; path = ecdh_impl.h; sourceTree = "<group>"; };
		13C338F121B6C62400F33F5E /* num_gmp_impl.h */ = {isa = PBXFileReference; fileEncoding = 4; lastKnownFileType = sourcecode.c.h; path = num_gmp_impl.h; sourceTree = "<group>"; };
		13C338F221B6C62400F33F5E /* field_5x52_asm_impl.h */ = {isa = PBXFileReference; fileEncoding = 4; lastKnownFileType = sourcecode.c.h; path = field_5x52_asm_impl.h; sourceTree = "<group>"; };
		13C338F321B6C62400F33F5E /* secp256k1_main.h */ = {isa = PBXFileReference; fileEncoding = 4; lastKnownFileType = sourcecode.c.h; path = secp256k1_main.h; sourceTree = "<group>"; };
		13C338F421B6C62400F33F5E /* scalar_8x32.h */ = {isa = PBXFileReference; fileEncoding = 4; lastKnownFileType = sourcecode.c.h; path = scalar_8x32.h; sourceTree = "<group>"; };
		13C338F521B6C62400F33F5E /* ecdsa_impl.h */ = {isa = PBXFileReference; fileEncoding = 4; lastKnownFileType = sourcecode.c.h; path = ecdsa_impl.h; sourceTree = "<group>"; };
		13C338F621B6C62400F33F5E /* secp256k1_ec_mult_static_context.h */ = {isa = PBXFileReference; fileEncoding = 4; lastKnownFileType = sourcecode.c.h; path = secp256k1_ec_mult_static_context.h; sourceTree = "<group>"; };
		13C338F721B6C62400F33F5E /* scratch.h */ = {isa = PBXFileReference; fileEncoding = 4; lastKnownFileType = sourcecode.c.h; path = scratch.h; sourceTree = "<group>"; };
		13CE02B021FC846800CE7148 /* RELEASE_GUIDE.md */ = {isa = PBXFileReference; fileEncoding = 4; lastKnownFileType = net.daringfireball.markdown; path = RELEASE_GUIDE.md; sourceTree = "<group>"; };
		2AC22E352525C2000072F037 /* PathAddressStorage.swift */ = {isa = PBXFileReference; fileEncoding = 4; lastKnownFileType = sourcecode.swift; path = PathAddressStorage.swift; sourceTree = "<group>"; };
		3A7EA35D2280EA9A005120C2 /* Encodable+Extensions.swift */ = {isa = PBXFileReference; lastKnownFileType = sourcecode.swift; path = "Encodable+Extensions.swift"; sourceTree = "<group>"; };
		3A7EA35F2280EB27005120C2 /* Decodable+Extensions.swift */ = {isa = PBXFileReference; lastKnownFileType = sourcecode.swift; path = "Decodable+Extensions.swift"; sourceTree = "<group>"; };
		3AA815172276E42F00F5DB52 /* EventFiltering.swift */ = {isa = PBXFileReference; fileEncoding = 4; lastKnownFileType = sourcecode.swift; path = EventFiltering.swift; sourceTree = "<group>"; };
		3AA815182276E42F00F5DB52 /* ComparisonExtensions.swift */ = {isa = PBXFileReference; fileEncoding = 4; lastKnownFileType = sourcecode.swift; path = ComparisonExtensions.swift; sourceTree = "<group>"; };
		3AA815192276E42F00F5DB52 /* EthereumFilterEncodingExtensions.swift */ = {isa = PBXFileReference; fileEncoding = 4; lastKnownFileType = sourcecode.swift; path = EthereumFilterEncodingExtensions.swift; sourceTree = "<group>"; };
		3AA8151A2276E42F00F5DB52 /* EthereumContract.swift */ = {isa = PBXFileReference; fileEncoding = 4; lastKnownFileType = sourcecode.swift; path = EthereumContract.swift; sourceTree = "<group>"; };
		3AA8151B2276E42F00F5DB52 /* ContractProtocol.swift */ = {isa = PBXFileReference; fileEncoding = 4; lastKnownFileType = sourcecode.swift; path = ContractProtocol.swift; sourceTree = "<group>"; };
		3AA815232276E44100F5DB52 /* ENS.swift */ = {isa = PBXFileReference; fileEncoding = 4; lastKnownFileType = sourcecode.swift; path = ENS.swift; sourceTree = "<group>"; };
		3AA815242276E44100F5DB52 /* PublicKey.swift */ = {isa = PBXFileReference; fileEncoding = 4; lastKnownFileType = sourcecode.swift; path = PublicKey.swift; sourceTree = "<group>"; };
		3AA815252276E44100F5DB52 /* ENSReverseRegistrar.swift */ = {isa = PBXFileReference; fileEncoding = 4; lastKnownFileType = sourcecode.swift; path = ENSReverseRegistrar.swift; sourceTree = "<group>"; };
		3AA815262276E44100F5DB52 /* ENSBaseRegistrar.swift */ = {isa = PBXFileReference; fileEncoding = 4; lastKnownFileType = sourcecode.swift; path = ENSBaseRegistrar.swift; sourceTree = "<group>"; };
		3AA815272276E44100F5DB52 /* ETHRegistrarController.swift */ = {isa = PBXFileReference; fileEncoding = 4; lastKnownFileType = sourcecode.swift; path = ETHRegistrarController.swift; sourceTree = "<group>"; };
		3AA815282276E44100F5DB52 /* NameHash.swift */ = {isa = PBXFileReference; fileEncoding = 4; lastKnownFileType = sourcecode.swift; path = NameHash.swift; sourceTree = "<group>"; };
		3AA815292276E44100F5DB52 /* ENSRegistry.swift */ = {isa = PBXFileReference; fileEncoding = 4; lastKnownFileType = sourcecode.swift; path = ENSRegistry.swift; sourceTree = "<group>"; };
		3AA8152A2276E44100F5DB52 /* ENSResolver.swift */ = {isa = PBXFileReference; fileEncoding = 4; lastKnownFileType = sourcecode.swift; path = ENSResolver.swift; sourceTree = "<group>"; };
		3AA8152C2276E44100F5DB52 /* NonceMiddleware.swift */ = {isa = PBXFileReference; fileEncoding = 4; lastKnownFileType = sourcecode.swift; path = NonceMiddleware.swift; sourceTree = "<group>"; };
		3AA8152E2276E44100F5DB52 /* EIP67Code.swift */ = {isa = PBXFileReference; fileEncoding = 4; lastKnownFileType = sourcecode.swift; path = EIP67Code.swift; sourceTree = "<group>"; };
		3AA8152F2276E44100F5DB52 /* EIP681.swift */ = {isa = PBXFileReference; fileEncoding = 4; lastKnownFileType = sourcecode.swift; path = EIP681.swift; sourceTree = "<group>"; };
		3AA815312276E44100F5DB52 /* KeystoreManager.swift */ = {isa = PBXFileReference; fileEncoding = 4; lastKnownFileType = sourcecode.swift; path = KeystoreManager.swift; sourceTree = "<group>"; };
		3AA815322276E44100F5DB52 /* IBAN.swift */ = {isa = PBXFileReference; fileEncoding = 4; lastKnownFileType = sourcecode.swift; path = IBAN.swift; sourceTree = "<group>"; };
		3AA815332276E44100F5DB52 /* BIP39.swift */ = {isa = PBXFileReference; fileEncoding = 4; lastKnownFileType = sourcecode.swift; path = BIP39.swift; sourceTree = "<group>"; };
		3AA815342276E44100F5DB52 /* BIP32HDNode.swift */ = {isa = PBXFileReference; fileEncoding = 4; lastKnownFileType = sourcecode.swift; path = BIP32HDNode.swift; sourceTree = "<group>"; };
		3AA815352276E44100F5DB52 /* BIP39+WordLists.swift */ = {isa = PBXFileReference; fileEncoding = 4; lastKnownFileType = sourcecode.swift; path = "BIP39+WordLists.swift"; sourceTree = "<group>"; };
		3AA815362276E44100F5DB52 /* BIP32Keystore.swift */ = {isa = PBXFileReference; fileEncoding = 4; lastKnownFileType = sourcecode.swift; path = BIP32Keystore.swift; sourceTree = "<group>"; };
		3AA815372276E44100F5DB52 /* EthereumKeystoreV3.swift */ = {isa = PBXFileReference; fileEncoding = 4; lastKnownFileType = sourcecode.swift; path = EthereumKeystoreV3.swift; sourceTree = "<group>"; };
		3AA815392276E44100F5DB52 /* PlainKeystore.swift */ = {isa = PBXFileReference; fileEncoding = 4; lastKnownFileType = sourcecode.swift; path = PlainKeystore.swift; sourceTree = "<group>"; };
		3AA8153A2276E44100F5DB52 /* AbstractKeystore.swift */ = {isa = PBXFileReference; fileEncoding = 4; lastKnownFileType = sourcecode.swift; path = AbstractKeystore.swift; sourceTree = "<group>"; };
		3AA8153B2276E44100F5DB52 /* KeystoreV3JSONStructure.swift */ = {isa = PBXFileReference; fileEncoding = 4; lastKnownFileType = sourcecode.swift; path = KeystoreV3JSONStructure.swift; sourceTree = "<group>"; };
		3AA8153D2276E44100F5DB52 /* BloomFilter.swift */ = {isa = PBXFileReference; fileEncoding = 4; lastKnownFileType = sourcecode.swift; path = BloomFilter.swift; sourceTree = "<group>"; };
		3AA8153E2276E44100F5DB52 /* TransactionSigner.swift */ = {isa = PBXFileReference; fileEncoding = 4; lastKnownFileType = sourcecode.swift; path = TransactionSigner.swift; sourceTree = "<group>"; };
		3AA8153F2276E44100F5DB52 /* EthereumTransaction.swift */ = {isa = PBXFileReference; fileEncoding = 4; lastKnownFileType = sourcecode.swift; path = EthereumTransaction.swift; sourceTree = "<group>"; };
		3AA815412276E44100F5DB52 /* Web3+Wallet.swift */ = {isa = PBXFileReference; fileEncoding = 4; lastKnownFileType = sourcecode.swift; path = "Web3+Wallet.swift"; sourceTree = "<group>"; };
		3AA815422276E44100F5DB52 /* Web3+BrowserFunctions.swift */ = {isa = PBXFileReference; fileEncoding = 4; lastKnownFileType = sourcecode.swift; path = "Web3+BrowserFunctions.swift"; sourceTree = "<group>"; };
		3AA815442276E44100F5DB52 /* ABIDecoding.swift */ = {isa = PBXFileReference; fileEncoding = 4; lastKnownFileType = sourcecode.swift; path = ABIDecoding.swift; sourceTree = "<group>"; };
		3AA815452276E44100F5DB52 /* ABIElements.swift */ = {isa = PBXFileReference; fileEncoding = 4; lastKnownFileType = sourcecode.swift; path = ABIElements.swift; sourceTree = "<group>"; };
		3AA815462276E44100F5DB52 /* ABITypeParser.swift */ = {isa = PBXFileReference; fileEncoding = 4; lastKnownFileType = sourcecode.swift; path = ABITypeParser.swift; sourceTree = "<group>"; };
		3AA815472276E44100F5DB52 /* ABIParameterTypes.swift */ = {isa = PBXFileReference; fileEncoding = 4; lastKnownFileType = sourcecode.swift; path = ABIParameterTypes.swift; sourceTree = "<group>"; };
		3AA815482276E44100F5DB52 /* ABI.swift */ = {isa = PBXFileReference; fileEncoding = 4; lastKnownFileType = sourcecode.swift; path = ABI.swift; sourceTree = "<group>"; };
		3AA815492276E44100F5DB52 /* ABIEncoding.swift */ = {isa = PBXFileReference; fileEncoding = 4; lastKnownFileType = sourcecode.swift; path = ABIEncoding.swift; sourceTree = "<group>"; };
		3AA8154A2276E44100F5DB52 /* ABIParsing.swift */ = {isa = PBXFileReference; fileEncoding = 4; lastKnownFileType = sourcecode.swift; path = ABIParsing.swift; sourceTree = "<group>"; };
		3AA8154C2276E44100F5DB52 /* RLP.swift */ = {isa = PBXFileReference; fileEncoding = 4; lastKnownFileType = sourcecode.swift; path = RLP.swift; sourceTree = "<group>"; };
		3AA8154E2276E44100F5DB52 /* Web3+HttpProvider.swift */ = {isa = PBXFileReference; fileEncoding = 4; lastKnownFileType = sourcecode.swift; path = "Web3+HttpProvider.swift"; sourceTree = "<group>"; };
		3AA8154F2276E44100F5DB52 /* Web3.swift */ = {isa = PBXFileReference; fileEncoding = 4; lastKnownFileType = sourcecode.swift; path = Web3.swift; sourceTree = "<group>"; };
		3AA815502276E44100F5DB52 /* Web3+InfuraProviders.swift */ = {isa = PBXFileReference; fileEncoding = 4; lastKnownFileType = sourcecode.swift; path = "Web3+InfuraProviders.swift"; sourceTree = "<group>"; };
		3AA815512276E44100F5DB52 /* Web3+Personal.swift */ = {isa = PBXFileReference; fileEncoding = 4; lastKnownFileType = sourcecode.swift; path = "Web3+Personal.swift"; sourceTree = "<group>"; };
		3AA815522276E44100F5DB52 /* Web3+Eventloop.swift */ = {isa = PBXFileReference; fileEncoding = 4; lastKnownFileType = sourcecode.swift; path = "Web3+Eventloop.swift"; sourceTree = "<group>"; };
		3AA815532276E44100F5DB52 /* Web3+Eth+Websocket.swift */ = {isa = PBXFileReference; fileEncoding = 4; lastKnownFileType = sourcecode.swift; path = "Web3+Eth+Websocket.swift"; sourceTree = "<group>"; };
		3AA815542276E44100F5DB52 /* Web3+Utils.swift */ = {isa = PBXFileReference; fileEncoding = 4; lastKnownFileType = sourcecode.swift; path = "Web3+Utils.swift"; sourceTree = "<group>"; };
		3AA815552276E44100F5DB52 /* Web3+MutatingTransaction.swift */ = {isa = PBXFileReference; fileEncoding = 4; lastKnownFileType = sourcecode.swift; path = "Web3+MutatingTransaction.swift"; sourceTree = "<group>"; };
		3AA815562276E44100F5DB52 /* Web3+JSONRPC.swift */ = {isa = PBXFileReference; fileEncoding = 4; lastKnownFileType = sourcecode.swift; path = "Web3+JSONRPC.swift"; sourceTree = "<group>"; };
		3AA815572276E44100F5DB52 /* Web3+Instance.swift */ = {isa = PBXFileReference; fileEncoding = 4; lastKnownFileType = sourcecode.swift; path = "Web3+Instance.swift"; sourceTree = "<group>"; };
		3AA815582276E44100F5DB52 /* Web3+Contract.swift */ = {isa = PBXFileReference; fileEncoding = 4; lastKnownFileType = sourcecode.swift; path = "Web3+Contract.swift"; sourceTree = "<group>"; };
		3AA815592276E44100F5DB52 /* Web3+EventParser.swift */ = {isa = PBXFileReference; fileEncoding = 4; lastKnownFileType = sourcecode.swift; path = "Web3+EventParser.swift"; sourceTree = "<group>"; };
		3AA8155A2276E44100F5DB52 /* Web3+ReadingTransaction.swift */ = {isa = PBXFileReference; fileEncoding = 4; lastKnownFileType = sourcecode.swift; path = "Web3+ReadingTransaction.swift"; sourceTree = "<group>"; };
		3AA8155B2276E44100F5DB52 /* Web3+Protocols.swift */ = {isa = PBXFileReference; fileEncoding = 4; lastKnownFileType = sourcecode.swift; path = "Web3+Protocols.swift"; sourceTree = "<group>"; };
		3AA8155C2276E44100F5DB52 /* Web3+WebsocketProvider.swift */ = {isa = PBXFileReference; fileEncoding = 4; lastKnownFileType = sourcecode.swift; path = "Web3+WebsocketProvider.swift"; sourceTree = "<group>"; };
		3AA8155D2276E44100F5DB52 /* Web3+Methods.swift */ = {isa = PBXFileReference; fileEncoding = 4; lastKnownFileType = sourcecode.swift; path = "Web3+Methods.swift"; sourceTree = "<group>"; };
		3AA8155E2276E44100F5DB52 /* Web3+Eth.swift */ = {isa = PBXFileReference; fileEncoding = 4; lastKnownFileType = sourcecode.swift; path = "Web3+Eth.swift"; sourceTree = "<group>"; };
		3AA8155F2276E44100F5DB52 /* Web3+TxPool.swift */ = {isa = PBXFileReference; fileEncoding = 4; lastKnownFileType = sourcecode.swift; path = "Web3+TxPool.swift"; sourceTree = "<group>"; };
		3AA815602276E44100F5DB52 /* Web3+Structures.swift */ = {isa = PBXFileReference; fileEncoding = 4; lastKnownFileType = sourcecode.swift; path = "Web3+Structures.swift"; sourceTree = "<group>"; };
		3AA815612276E44100F5DB52 /* Web3+Options.swift */ = {isa = PBXFileReference; fileEncoding = 4; lastKnownFileType = sourcecode.swift; path = "Web3+Options.swift"; sourceTree = "<group>"; };
		3AA815632276E44100F5DB52 /* RIPEMD160+StackOveflow.swift */ = {isa = PBXFileReference; fileEncoding = 4; lastKnownFileType = sourcecode.swift; path = "RIPEMD160+StackOveflow.swift"; sourceTree = "<group>"; };
		3AA815642276E44100F5DB52 /* BigUInt+Extensions.swift */ = {isa = PBXFileReference; fileEncoding = 4; lastKnownFileType = sourcecode.swift; path = "BigUInt+Extensions.swift"; sourceTree = "<group>"; };
		3AA815652276E44100F5DB52 /* CryptoExtensions.swift */ = {isa = PBXFileReference; fileEncoding = 4; lastKnownFileType = sourcecode.swift; path = CryptoExtensions.swift; sourceTree = "<group>"; };
		3AA815662276E44100F5DB52 /* String+Extension.swift */ = {isa = PBXFileReference; fileEncoding = 4; lastKnownFileType = sourcecode.swift; path = "String+Extension.swift"; sourceTree = "<group>"; };
		3AA815672276E44100F5DB52 /* NSRegularExpressionExtension.swift */ = {isa = PBXFileReference; fileEncoding = 4; lastKnownFileType = sourcecode.swift; path = NSRegularExpressionExtension.swift; sourceTree = "<group>"; };
		3AA815682276E44100F5DB52 /* Dictionary+Extension.swift */ = {isa = PBXFileReference; fileEncoding = 4; lastKnownFileType = sourcecode.swift; path = "Dictionary+Extension.swift"; sourceTree = "<group>"; };
		3AA815692276E44100F5DB52 /* Data+Extension.swift */ = {isa = PBXFileReference; fileEncoding = 4; lastKnownFileType = sourcecode.swift; path = "Data+Extension.swift"; sourceTree = "<group>"; };
		3AA8156A2276E44100F5DB52 /* NativeTypesEncoding+Extensions.swift */ = {isa = PBXFileReference; fileEncoding = 4; lastKnownFileType = sourcecode.swift; path = "NativeTypesEncoding+Extensions.swift"; sourceTree = "<group>"; };
		3AA8156B2276E44100F5DB52 /* Base58.swift */ = {isa = PBXFileReference; fileEncoding = 4; lastKnownFileType = sourcecode.swift; path = Base58.swift; sourceTree = "<group>"; };
		3AA8156C2276E44100F5DB52 /* Array+Extension.swift */ = {isa = PBXFileReference; fileEncoding = 4; lastKnownFileType = sourcecode.swift; path = "Array+Extension.swift"; sourceTree = "<group>"; };
		3AA8156E2276E44100F5DB52 /* Extensions.swift */ = {isa = PBXFileReference; fileEncoding = 4; lastKnownFileType = sourcecode.swift; path = Extensions.swift; sourceTree = "<group>"; };
		3AA8156F2276E44100F5DB52 /* EthereumAddress.swift */ = {isa = PBXFileReference; fileEncoding = 4; lastKnownFileType = sourcecode.swift; path = EthereumAddress.swift; sourceTree = "<group>"; };
		3AA815712276E44100F5DB52 /* Promise+Web3+Eth+GetBlockNumber.swift */ = {isa = PBXFileReference; fileEncoding = 4; lastKnownFileType = sourcecode.swift; path = "Promise+Web3+Eth+GetBlockNumber.swift"; sourceTree = "<group>"; };
		3AA815722276E44100F5DB52 /* Promise+Web3+Personal+Sign.swift */ = {isa = PBXFileReference; fileEncoding = 4; lastKnownFileType = sourcecode.swift; path = "Promise+Web3+Personal+Sign.swift"; sourceTree = "<group>"; };
		3AA815732276E44100F5DB52 /* Promise+Web3+Eth+GetGasPrice.swift */ = {isa = PBXFileReference; fileEncoding = 4; lastKnownFileType = sourcecode.swift; path = "Promise+Web3+Eth+GetGasPrice.swift"; sourceTree = "<group>"; };
		3AA815742276E44100F5DB52 /* Promise+Web3+Eth+GetBlockByHash.swift */ = {isa = PBXFileReference; fileEncoding = 4; lastKnownFileType = sourcecode.swift; path = "Promise+Web3+Eth+GetBlockByHash.swift"; sourceTree = "<group>"; };
		3AA815752276E44100F5DB52 /* Promise+Web3+Eth+GetTransactionDetails.swift */ = {isa = PBXFileReference; fileEncoding = 4; lastKnownFileType = sourcecode.swift; path = "Promise+Web3+Eth+GetTransactionDetails.swift"; sourceTree = "<group>"; };
		3AA815762276E44100F5DB52 /* Promise+HttpProvider.swift */ = {isa = PBXFileReference; fileEncoding = 4; lastKnownFileType = sourcecode.swift; path = "Promise+HttpProvider.swift"; sourceTree = "<group>"; };
		3AA815772276E44100F5DB52 /* Promise+Web3+Eth+SendTransaction.swift */ = {isa = PBXFileReference; fileEncoding = 4; lastKnownFileType = sourcecode.swift; path = "Promise+Web3+Eth+SendTransaction.swift"; sourceTree = "<group>"; };
		3AA815782276E44100F5DB52 /* Promise+Web3+Eth+GetBalance.swift */ = {isa = PBXFileReference; fileEncoding = 4; lastKnownFileType = sourcecode.swift; path = "Promise+Web3+Eth+GetBalance.swift"; sourceTree = "<group>"; };
		3AA815792276E44100F5DB52 /* Promise+Batching.swift */ = {isa = PBXFileReference; fileEncoding = 4; lastKnownFileType = sourcecode.swift; path = "Promise+Batching.swift"; sourceTree = "<group>"; };
		3AA8157A2276E44100F5DB52 /* Promise+Web3+Eth+GetTransactionReceipt.swift */ = {isa = PBXFileReference; fileEncoding = 4; lastKnownFileType = sourcecode.swift; path = "Promise+Web3+Eth+GetTransactionReceipt.swift"; sourceTree = "<group>"; };
		3AA8157B2276E44100F5DB52 /* Promise+Web3+Eth+EstimateGas.swift */ = {isa = PBXFileReference; fileEncoding = 4; lastKnownFileType = sourcecode.swift; path = "Promise+Web3+Eth+EstimateGas.swift"; sourceTree = "<group>"; };
		3AA8157C2276E44100F5DB52 /* Promise+Web3+Eth+GetBlockByNumber.swift */ = {isa = PBXFileReference; fileEncoding = 4; lastKnownFileType = sourcecode.swift; path = "Promise+Web3+Eth+GetBlockByNumber.swift"; sourceTree = "<group>"; };
		3AA8157D2276E44100F5DB52 /* Promise+Web3+Eth+SendRawTransaction.swift */ = {isa = PBXFileReference; fileEncoding = 4; lastKnownFileType = sourcecode.swift; path = "Promise+Web3+Eth+SendRawTransaction.swift"; sourceTree = "<group>"; };
		3AA8157E2276E44100F5DB52 /* Promise+Web3+Eth+GetTransactionCount.swift */ = {isa = PBXFileReference; fileEncoding = 4; lastKnownFileType = sourcecode.swift; path = "Promise+Web3+Eth+GetTransactionCount.swift"; sourceTree = "<group>"; };
		3AA815802276E44100F5DB52 /* Promise+Web3+TxPool.swift */ = {isa = PBXFileReference; fileEncoding = 4; lastKnownFileType = sourcecode.swift; path = "Promise+Web3+TxPool.swift"; sourceTree = "<group>"; };
		3AA815812276E44100F5DB52 /* Promise+Web3+Eth+GetAccounts.swift */ = {isa = PBXFileReference; fileEncoding = 4; lastKnownFileType = sourcecode.swift; path = "Promise+Web3+Eth+GetAccounts.swift"; sourceTree = "<group>"; };
		3AA815822276E44100F5DB52 /* Promise+Web3+Personal+UnlockAccount.swift */ = {isa = PBXFileReference; fileEncoding = 4; lastKnownFileType = sourcecode.swift; path = "Promise+Web3+Personal+UnlockAccount.swift"; sourceTree = "<group>"; };
		3AA815832276E44100F5DB52 /* Promise+Web3+Personal+CreateAccount.swift */ = {isa = PBXFileReference; fileEncoding = 4; lastKnownFileType = sourcecode.swift; path = "Promise+Web3+Personal+CreateAccount.swift"; sourceTree = "<group>"; };
		3AA815842276E44100F5DB52 /* Promise+Web3+Eth+Call.swift */ = {isa = PBXFileReference; fileEncoding = 4; lastKnownFileType = sourcecode.swift; path = "Promise+Web3+Eth+Call.swift"; sourceTree = "<group>"; };
		3AA815872276E44100F5DB52 /* Web3+ERC820.swift */ = {isa = PBXFileReference; fileEncoding = 4; lastKnownFileType = sourcecode.swift; path = "Web3+ERC820.swift"; sourceTree = "<group>"; };
		3AA815892276E44100F5DB52 /* Web3+ERC721x.swift */ = {isa = PBXFileReference; fileEncoding = 4; lastKnownFileType = sourcecode.swift; path = "Web3+ERC721x.swift"; sourceTree = "<group>"; };
		3AA8158B2276E44100F5DB52 /* Web3+ERC888.swift */ = {isa = PBXFileReference; fileEncoding = 4; lastKnownFileType = sourcecode.swift; path = "Web3+ERC888.swift"; sourceTree = "<group>"; };
		3AA8158D2276E44100F5DB52 /* Web3+ERC1376.swift */ = {isa = PBXFileReference; fileEncoding = 4; lastKnownFileType = sourcecode.swift; path = "Web3+ERC1376.swift"; sourceTree = "<group>"; };
		3AA8158F2276E44100F5DB52 /* Web3+ERC1633.swift */ = {isa = PBXFileReference; fileEncoding = 4; lastKnownFileType = sourcecode.swift; path = "Web3+ERC1633.swift"; sourceTree = "<group>"; };
		3AA815912276E44100F5DB52 /* Web3+ERC20.swift */ = {isa = PBXFileReference; fileEncoding = 4; lastKnownFileType = sourcecode.swift; path = "Web3+ERC20.swift"; sourceTree = "<group>"; };
		3AA815932276E44100F5DB52 /* Web3+ERC1400.swift */ = {isa = PBXFileReference; fileEncoding = 4; lastKnownFileType = sourcecode.swift; path = "Web3+ERC1400.swift"; sourceTree = "<group>"; };
		3AA815952276E44100F5DB52 /* Web3+SecurityToken.swift */ = {isa = PBXFileReference; fileEncoding = 4; lastKnownFileType = sourcecode.swift; path = "Web3+SecurityToken.swift"; sourceTree = "<group>"; };
		3AA815962276E44100F5DB52 /* Web3+ST20.swift */ = {isa = PBXFileReference; fileEncoding = 4; lastKnownFileType = sourcecode.swift; path = "Web3+ST20.swift"; sourceTree = "<group>"; };
		3AA815982276E44100F5DB52 /* Web3+ERC1643.swift */ = {isa = PBXFileReference; fileEncoding = 4; lastKnownFileType = sourcecode.swift; path = "Web3+ERC1643.swift"; sourceTree = "<group>"; };
		3AA8159A2276E44100F5DB52 /* Web3+ERC1644.swift */ = {isa = PBXFileReference; fileEncoding = 4; lastKnownFileType = sourcecode.swift; path = "Web3+ERC1644.swift"; sourceTree = "<group>"; };
		3AA8159C2276E44100F5DB52 /* Web3+ERC777.swift */ = {isa = PBXFileReference; fileEncoding = 4; lastKnownFileType = sourcecode.swift; path = "Web3+ERC777.swift"; sourceTree = "<group>"; };
		3AA8159E2276E44100F5DB52 /* Web3+ERC1594.swift */ = {isa = PBXFileReference; fileEncoding = 4; lastKnownFileType = sourcecode.swift; path = "Web3+ERC1594.swift"; sourceTree = "<group>"; };
		3AA815A02276E44100F5DB52 /* Web3+ERC165.swift */ = {isa = PBXFileReference; fileEncoding = 4; lastKnownFileType = sourcecode.swift; path = "Web3+ERC165.swift"; sourceTree = "<group>"; };
		3AA815A22276E44100F5DB52 /* Web3+ERC1410.swift */ = {isa = PBXFileReference; fileEncoding = 4; lastKnownFileType = sourcecode.swift; path = "Web3+ERC1410.swift"; sourceTree = "<group>"; };
		3AA815A42276E44100F5DB52 /* Web3+ERC721.swift */ = {isa = PBXFileReference; fileEncoding = 4; lastKnownFileType = sourcecode.swift; path = "Web3+ERC721.swift"; sourceTree = "<group>"; };
		3AA815A62276E44100F5DB52 /* Web3+ERC1155.swift */ = {isa = PBXFileReference; fileEncoding = 4; lastKnownFileType = sourcecode.swift; path = "Web3+ERC1155.swift"; sourceTree = "<group>"; };
		3AA816392276E4AE00F5DB52 /* SECP256k1.swift */ = {isa = PBXFileReference; fileEncoding = 4; lastKnownFileType = sourcecode.swift; path = SECP256k1.swift; sourceTree = "<group>"; };
		3AA8163C2276E56D00F5DB52 /* web3swift 2.0 Migration Guide.md */ = {isa = PBXFileReference; lastKnownFileType = net.daringfireball.markdown; path = "web3swift 2.0 Migration Guide.md"; sourceTree = "<group>"; };
		3AA8163D2276E56D00F5DB52 /* Usage.md */ = {isa = PBXFileReference; lastKnownFileType = net.daringfireball.markdown; path = Usage.md; sourceTree = "<group>"; };
		3AA8163E2276E5A800F5DB52 /* web3swift-logo.png */ = {isa = PBXFileReference; lastKnownFileType = image.png; path = "web3swift-logo.png"; sourceTree = "<group>"; };
		3AA8163F2276E5A800F5DB52 /* LICENSE.md */ = {isa = PBXFileReference; lastKnownFileType = net.daringfireball.markdown; path = LICENSE.md; sourceTree = "<group>"; };
		3AA816402276E5A800F5DB52 /* CHANGELOG.md */ = {isa = PBXFileReference; lastKnownFileType = net.daringfireball.markdown; path = CHANGELOG.md; sourceTree = "<group>"; };
		3AA816412276E5A900F5DB52 /* README.md */ = {isa = PBXFileReference; lastKnownFileType = net.daringfireball.markdown; path = README.md; sourceTree = "<group>"; };
		3AEF4ABE22C0B6BE00AC7929 /* Web3+Constants.swift */ = {isa = PBXFileReference; lastKnownFileType = sourcecode.swift; path = "Web3+Constants.swift"; sourceTree = "<group>"; };
		4E2DFEF325485B53001AF561 /* KeystoreParams.swift */ = {isa = PBXFileReference; fileEncoding = 4; lastKnownFileType = sourcecode.swift; path = KeystoreParams.swift; sourceTree = "<group>"; };
		5C26D89D27F3724600431EB0 /* Web3+EIP1559.swift */ = {isa = PBXFileReference; fileEncoding = 4; lastKnownFileType = sourcecode.swift; path = "Web3+EIP1559.swift"; sourceTree = "<group>"; };
		5C26D89F27F3725500431EB0 /* EIP1559BlockTests.swift */ = {isa = PBXFileReference; fileEncoding = 4; lastKnownFileType = sourcecode.swift; path = EIP1559BlockTests.swift; sourceTree = "<group>"; };
		5C26D8A127F5AC0300431EB0 /* Web3+GasOracle.swift */ = {isa = PBXFileReference; lastKnownFileType = sourcecode.swift; path = "Web3+GasOracle.swift"; sourceTree = "<group>"; };
		5CDEF972275A74590004A2F2 /* web3swift.xctestplan */ = {isa = PBXFileReference; lastKnownFileType = text; name = web3swift.xctestplan; path = Tests/web3swiftTests/web3swift.xctestplan; sourceTree = SOURCE_ROOT; };
		5CDEF973275A74670004A2F2 /* LocalTests.xctestplan */ = {isa = PBXFileReference; lastKnownFileType = text; path = LocalTests.xctestplan; sourceTree = "<group>"; };
		5CDEF974275A747B0004A2F2 /* RemoteTests.xctestplan */ = {isa = PBXFileReference; lastKnownFileType = text; path = RemoteTests.xctestplan; sourceTree = "<group>"; };
		5CF7E891276B79270009900F /* web3swiftEIP681Tests.swift */ = {isa = PBXFileReference; fileEncoding = 4; lastKnownFileType = sourcecode.swift; path = web3swiftEIP681Tests.swift; sourceTree = "<group>"; };
		5CF7E892276B79270009900F /* web3swiftPersonalSignatureTests.swift */ = {isa = PBXFileReference; fileEncoding = 4; lastKnownFileType = sourcecode.swift; path = web3swiftPersonalSignatureTests.swift; sourceTree = "<group>"; };
		5CF7E893276B79270009900F /* web3swiftTransactionsTests.swift */ = {isa = PBXFileReference; fileEncoding = 4; lastKnownFileType = sourcecode.swift; path = web3swiftTransactionsTests.swift; sourceTree = "<group>"; };
		5CF7E894276B79270009900F /* web3swiftKeystoresTests.swift */ = {isa = PBXFileReference; fileEncoding = 4; lastKnownFileType = sourcecode.swift; path = web3swiftKeystoresTests.swift; sourceTree = "<group>"; };
		5CF7E895276B79270009900F /* web3swiftHelpers.swift */ = {isa = PBXFileReference; fileEncoding = 4; lastKnownFileType = sourcecode.swift; path = web3swiftHelpers.swift; sourceTree = "<group>"; };
		5CF7E896276B79270009900F /* web3swiftRLPTests.swift */ = {isa = PBXFileReference; fileEncoding = 4; lastKnownFileType = sourcecode.swift; path = web3swiftRLPTests.swift; sourceTree = "<group>"; };
		5CF7E897276B79270009900F /* web3swiftERC20Tests.swift */ = {isa = PBXFileReference; fileEncoding = 4; lastKnownFileType = sourcecode.swift; path = web3swiftERC20Tests.swift; sourceTree = "<group>"; };
		5CF7E898276B79270009900F /* web3swiftERC20ClassTests.swift */ = {isa = PBXFileReference; fileEncoding = 4; lastKnownFileType = sourcecode.swift; path = web3swiftERC20ClassTests.swift; sourceTree = "<group>"; };
		5CF7E899276B79280009900F /* web3swiftNumberFormattingUtilTests.swift */ = {isa = PBXFileReference; fileEncoding = 4; lastKnownFileType = sourcecode.swift; path = web3swiftNumberFormattingUtilTests.swift; sourceTree = "<group>"; };
		5CF7E89A276B79280009900F /* web3swiftTests.swift */ = {isa = PBXFileReference; fileEncoding = 4; lastKnownFileType = sourcecode.swift; path = web3swiftTests.swift; sourceTree = "<group>"; };
		5CF7E89B276B79280009900F /* web3swiftObjCTests.swift */ = {isa = PBXFileReference; fileEncoding = 4; lastKnownFileType = sourcecode.swift; path = web3swiftObjCTests.swift; sourceTree = "<group>"; };
		5CF7E89C276B79280009900F /* web3swiftBasicLocalNodeTests.swift */ = {isa = PBXFileReference; fileEncoding = 4; lastKnownFileType = sourcecode.swift; path = web3swiftBasicLocalNodeTests.swift; sourceTree = "<group>"; };
		5CF7E89D276B79280009900F /* web3swiftPromisesTests.swift */ = {isa = PBXFileReference; fileEncoding = 4; lastKnownFileType = sourcecode.swift; path = web3swiftPromisesTests.swift; sourceTree = "<group>"; };
		5CF7E89E276B79280009900F /* web3swiftUserCases.swift */ = {isa = PBXFileReference; fileEncoding = 4; lastKnownFileType = sourcecode.swift; path = web3swiftUserCases.swift; sourceTree = "<group>"; };
		5CF7E89F276B79280009900F /* web3swiftEventloopTests.swift */ = {isa = PBXFileReference; fileEncoding = 4; lastKnownFileType = sourcecode.swift; path = web3swiftEventloopTests.swift; sourceTree = "<group>"; };
		5CF7E8A0276B79290009900F /* web3swiftAdvancedABIv2Tests.swift */ = {isa = PBXFileReference; fileEncoding = 4; lastKnownFileType = sourcecode.swift; path = web3swiftAdvancedABIv2Tests.swift; sourceTree = "<group>"; };
		5CF7E8A1276B79290009900F /* web3swiftEIP67Tests.swift */ = {isa = PBXFileReference; fileEncoding = 4; lastKnownFileType = sourcecode.swift; path = web3swiftEIP67Tests.swift; sourceTree = "<group>"; };
		5CF7E8B3276B79370009900F /* web3swiftST20AndSecurityTokenTests.swift */ = {isa = PBXFileReference; fileEncoding = 4; lastKnownFileType = sourcecode.swift; path = web3swiftST20AndSecurityTokenTests.swift; sourceTree = "<group>"; };
		5CF7E8B4276B79380009900F /* web3swiftRemoteParsingTests.swift */ = {isa = PBXFileReference; fileEncoding = 4; lastKnownFileType = sourcecode.swift; path = web3swiftRemoteParsingTests.swift; sourceTree = "<group>"; };
		5CF7E8B5276B79380009900F /* web3swiftGanacheTests.swift */ = {isa = PBXFileReference; fileEncoding = 4; lastKnownFileType = sourcecode.swift; path = web3swiftGanacheTests.swift; sourceTree = "<group>"; };
		5CF7E8B6276B79380009900F /* web3swiftENSTests.swift */ = {isa = PBXFileReference; fileEncoding = 4; lastKnownFileType = sourcecode.swift; path = web3swiftENSTests.swift; sourceTree = "<group>"; };
		5CF7E8B7276B79380009900F /* web3swiftWebsocketTests.swift */ = {isa = PBXFileReference; fileEncoding = 4; lastKnownFileType = sourcecode.swift; path = web3swiftWebsocketTests.swift; sourceTree = "<group>"; };
		604FA4FE27ECBDC80021108F /* DataConversionTests.swift */ = {isa = PBXFileReference; fileEncoding = 4; lastKnownFileType = sourcecode.swift; path = DataConversionTests.swift; sourceTree = "<group>"; };
		CB50A52727060BD600D7E39B /* EIP712Tests.swift */ = {isa = PBXFileReference; fileEncoding = 4; lastKnownFileType = sourcecode.swift; path = EIP712Tests.swift; sourceTree = "<group>"; };
		CB50A52927060C5300D7E39B /* EIP712.swift */ = {isa = PBXFileReference; fileEncoding = 4; lastKnownFileType = sourcecode.swift; path = EIP712.swift; sourceTree = "<group>"; };
		E22A911E241ED71A00EC1021 /* browser.min.js */ = {isa = PBXFileReference; lastKnownFileType = sourcecode.javascript; path = browser.min.js; sourceTree = "<group>"; };
		E2B7670F241ED479007EBFE3 /* browser.js */ = {isa = PBXFileReference; lastKnownFileType = sourcecode.javascript; path = browser.js; sourceTree = "<group>"; };
		E2EDC5E9241EDE3600410EA6 /* BrowserViewController.swift */ = {isa = PBXFileReference; lastKnownFileType = sourcecode.swift; path = BrowserViewController.swift; sourceTree = "<group>"; };
		E2EDC5EB241EE18700410EA6 /* wk.bridge.min.js */ = {isa = PBXFileReference; lastKnownFileType = sourcecode.javascript; path = wk.bridge.min.js; sourceTree = "<group>"; };
		E2EDC5ED241EE1E600410EA6 /* Bridge.swift */ = {isa = PBXFileReference; lastKnownFileType = sourcecode.swift; path = Bridge.swift; sourceTree = "<group>"; };
		F5213FEF2673849600EBDC50 /* CryptoSwift.xcframework */ = {isa = PBXFileReference; lastKnownFileType = wrapper.xcframework; name = CryptoSwift.xcframework; path = Carthage/Build/CryptoSwift.xcframework; sourceTree = "<group>"; };
		F5213FF02673849600EBDC50 /* BigInt.xcframework */ = {isa = PBXFileReference; lastKnownFileType = wrapper.xcframework; name = BigInt.xcframework; path = Carthage/Build/BigInt.xcframework; sourceTree = "<group>"; };
		F5213FF12673849600EBDC50 /* PromiseKit.xcframework */ = {isa = PBXFileReference; lastKnownFileType = wrapper.xcframework; name = PromiseKit.xcframework; path = Carthage/Build/PromiseKit.xcframework; sourceTree = "<group>"; };
		F5213FF22673849600EBDC50 /* SipHash.xcframework */ = {isa = PBXFileReference; lastKnownFileType = wrapper.xcframework; name = SipHash.xcframework; path = Carthage/Build/SipHash.xcframework; sourceTree = "<group>"; };
		F5213FF32673849600EBDC50 /* Starscream.xcframework */ = {isa = PBXFileReference; lastKnownFileType = wrapper.xcframework; name = Starscream.xcframework; path = Carthage/Build/Starscream.xcframework; sourceTree = "<group>"; };
/* End PBXFileReference section */

/* Begin PBXFrameworksBuildPhase section */
		1317BCE0218C50D100D6D095 /* Frameworks */ = {
			isa = PBXFrameworksBuildPhase;
			buildActionMask = 2147483647;
			files = (
				F5213FF82673849600EBDC50 /* PromiseKit.xcframework in Frameworks */,
				F5213FFA2673849600EBDC50 /* SipHash.xcframework in Frameworks */,
				F5213FF62673849600EBDC50 /* BigInt.xcframework in Frameworks */,
				F5213FF42673849600EBDC50 /* CryptoSwift.xcframework in Frameworks */,
				F5213FFC2673849600EBDC50 /* Starscream.xcframework in Frameworks */,
				13C3392821B6C68900F33F5E /* secp256k1.framework in Frameworks */,
			);
			runOnlyForDeploymentPostprocessing = 0;
		};
		139751B4219AF76D0044D2B0 /* Frameworks */ = {
			isa = PBXFrameworksBuildPhase;
			buildActionMask = 2147483647;
			files = (
				4E28AF5725258CE20065EE44 /* web3swift.framework in Frameworks */,
			);
			runOnlyForDeploymentPostprocessing = 0;
		};
		13C3388B21B6C2DD00F33F5E /* Frameworks */ = {
			isa = PBXFrameworksBuildPhase;
			buildActionMask = 2147483647;
			files = (
				F5213FF72673849600EBDC50 /* BigInt.xcframework in Frameworks */,
				F5213FF52673849600EBDC50 /* CryptoSwift.xcframework in Frameworks */,
				F5213FFB2673849600EBDC50 /* SipHash.xcframework in Frameworks */,
				F5213FF92673849600EBDC50 /* PromiseKit.xcframework in Frameworks */,
				F5213FFD2673849600EBDC50 /* Starscream.xcframework in Frameworks */,
			);
			runOnlyForDeploymentPostprocessing = 0;
		};
/* End PBXFrameworksBuildPhase section */

/* Begin PBXGroup section */
		1317404621BE96D300208B8F /* web3swiftTests */ = {
			isa = PBXGroup;
			children = (
				5CDEF972275A74590004A2F2 /* web3swift.xctestplan */,
				E252E68126B542D000717C16 /* localTests */,
				E252E68026B40C1600717C16 /* remoteTests */,
			);
			path = web3swiftTests;
			sourceTree = "<group>";
		};
		1317BCD9218C50D100D6D095 = {
			isa = PBXGroup;
			children = (
				3AA8163B2276E4C900F5DB52 /* Documentation */,
				1317BE22218C8A9E00D6D095 /* Cartfile */,
				1317BE24218C8A9E00D6D095 /* Package.swift */,
				3AA816402276E5A800F5DB52 /* CHANGELOG.md */,
				3AA8163F2276E5A800F5DB52 /* LICENSE.md */,
				3AA816412276E5A900F5DB52 /* README.md */,
				3AA8163E2276E5A800F5DB52 /* web3swift-logo.png */,
				1317BE27218C8A9F00D6D095 /* web3swift.podspec */,
				1317BCFD218C526300D6D095 /* Sources */,
				1317BDD2218C526C00D6D095 /* Tests */,
				1317BCE4218C50D100D6D095 /* Products */,
				13C3392721B6C68900F33F5E /* Frameworks */,
			);
			sourceTree = "<group>";
		};
		1317BCE4218C50D100D6D095 /* Products */ = {
			isa = PBXGroup;
			children = (
				1317BCE3218C50D100D6D095 /* web3swift.framework */,
				139751B7219AF76D0044D2B0 /* Tests.xctest */,
				13C3388E21B6C2DD00F33F5E /* secp256k1.framework */,
			);
			name = Products;
			sourceTree = "<group>";
		};
		1317BCFD218C526300D6D095 /* Sources */ = {
			isa = PBXGroup;
			children = (
				3AA815152276E3FF00F5DB52 /* web3swift */,
				13C3385821B6C26900F33F5E /* secp256k1 */,
			);
			path = Sources;
			sourceTree = "<group>";
		};
		1317BDD2218C526C00D6D095 /* Tests */ = {
			isa = PBXGroup;
			children = (
				1317404621BE96D300208B8F /* web3swiftTests */,
			);
			path = Tests;
			sourceTree = "<group>";
		};
		13C3385821B6C26900F33F5E /* secp256k1 */ = {
			isa = PBXGroup;
			children = (
				13C338E821B6C62300F33F5E /* secp256k1.c */,
				13C338CD21B6C62200F33F5E /* basic-config.h */,
				13C338F021B6C62400F33F5E /* ecdh_impl.h */,
				13C338F521B6C62400F33F5E /* ecdsa_impl.h */,
				13C338CF21B6C62200F33F5E /* ecdsa.h */,
				13C338D421B6C62200F33F5E /* eckey_impl.h */,
				13C338D721B6C62200F33F5E /* eckey.h */,
				13C338D521B6C62200F33F5E /* ecmult_const_impl.h */,
				13C338D821B6C62200F33F5E /* ecmult_const.h */,
				13C338D221B6C62200F33F5E /* ecmult_gen_impl.h */,
				13C338D621B6C62200F33F5E /* ecmult_gen.h */,
				13C338CB21B6C62200F33F5E /* ecmult_impl.h */,
				13C338EF21B6C62400F33F5E /* ecmult.h */,
				13C338F221B6C62400F33F5E /* field_5x52_asm_impl.h */,
				13C338E121B6C62300F33F5E /* field_5x52_impl.h */,
				13C338EB21B6C62300F33F5E /* field_5x52_int128_impl.h */,
				13C338D921B6C62200F33F5E /* field_5x52.h */,
				13C338E921B6C62300F33F5E /* field_10x26_impl.h */,
				13C338C921B6C62200F33F5E /* field_10x26.h */,
				13C338D121B6C62200F33F5E /* field_impl.h */,
				13C338CC21B6C62200F33F5E /* field.h */,
				13C338EC21B6C62300F33F5E /* group_impl.h */,
				13C338D321B6C62200F33F5E /* group.h */,
				13C338CE21B6C62200F33F5E /* hash_impl.h */,
				13C338C821B6C62200F33F5E /* hash.h */,
				13C338F121B6C62400F33F5E /* num_gmp_impl.h */,
				13C338E221B6C62300F33F5E /* num_gmp.h */,
				13C338DE21B6C62200F33F5E /* num_impl.h */,
				13C338DF21B6C62300F33F5E /* num.h */,
				13C338E021B6C62300F33F5E /* recovery_impl.h */,
				13C338E321B6C62300F33F5E /* scalar_4x64_impl.h */,
				13C338D021B6C62200F33F5E /* scalar_4x64.h */,
				13C338EA21B6C62300F33F5E /* scalar_8x32_impl.h */,
				13C338F421B6C62400F33F5E /* scalar_8x32.h */,
				13C338E421B6C62300F33F5E /* scalar_impl.h */,
				13C338E521B6C62300F33F5E /* scalar_low_impl.h */,
				13C338ED21B6C62300F33F5E /* scalar_low.h */,
				13C338CA21B6C62200F33F5E /* scalar.h */,
				13C338E621B6C62300F33F5E /* scratch_impl.h */,
				13C338F721B6C62400F33F5E /* scratch.h */,
				13C338F621B6C62400F33F5E /* secp256k1_ec_mult_static_context.h */,
				13C338F321B6C62400F33F5E /* secp256k1_main.h */,
				13C338E721B6C62300F33F5E /* secp256k1-config.h */,
				13C338EE21B6C62300F33F5E /* util.h */,
				13C338DA21B6C62200F33F5E /* include */,
			);
			path = secp256k1;
			sourceTree = "<group>";
		};
		13C338DA21B6C62200F33F5E /* include */ = {
			isa = PBXGroup;
			children = (
				13C338DD21B6C62200F33F5E /* secp256k1.h */,
			);
			path = include;
			sourceTree = "<group>";
		};
		13C3392721B6C68900F33F5E /* Frameworks */ = {
			isa = PBXGroup;
			children = (
				F5213FF02673849600EBDC50 /* BigInt.xcframework */,
				F5213FEF2673849600EBDC50 /* CryptoSwift.xcframework */,
				F5213FF12673849600EBDC50 /* PromiseKit.xcframework */,
				F5213FF22673849600EBDC50 /* SipHash.xcframework */,
				F5213FF32673849600EBDC50 /* Starscream.xcframework */,
				13A8D5BD21B9296B00469740 /* CoreImage.framework */,
			);
			name = Frameworks;
			sourceTree = "<group>";
		};
		3AA815152276E3FF00F5DB52 /* web3swift */ = {
			isa = PBXGroup;
			children = (
				E2B7670E241ED424007EBFE3 /* Browser */,
				3AA815162276E42F00F5DB52 /* Contract */,
				3AA815622276E44100F5DB52 /* Convenience */,
				3AA815432276E44100F5DB52 /* EthereumABI */,
				3AA8156D2276E44100F5DB52 /* EthereumAddress */,
				3AA815402276E44100F5DB52 /* HookedFunctions */,
				3AA815302276E44100F5DB52 /* KeystoreManager */,
				3AA815702276E44100F5DB52 /* Promises */,
				3AA8154B2276E44100F5DB52 /* SwiftRLP */,
				3AA815852276E44100F5DB52 /* Tokens */,
				3AA8153C2276E44100F5DB52 /* Transaction */,
				3AA815212276E44100F5DB52 /* Utils */,
				3AA8154D2276E44100F5DB52 /* Web3 */,
			);
			path = web3swift;
			sourceTree = "<group>";
		};
		3AA815162276E42F00F5DB52 /* Contract */ = {
			isa = PBXGroup;
			children = (
				3AA815172276E42F00F5DB52 /* EventFiltering.swift */,
				3AA815182276E42F00F5DB52 /* ComparisonExtensions.swift */,
				3AA815192276E42F00F5DB52 /* EthereumFilterEncodingExtensions.swift */,
				3AA8151A2276E42F00F5DB52 /* EthereumContract.swift */,
				3AA8151B2276E42F00F5DB52 /* ContractProtocol.swift */,
			);
			path = Contract;
			sourceTree = "<group>";
		};
		3AA815212276E44100F5DB52 /* Utils */ = {
			isa = PBXGroup;
			children = (
				3AA815222276E44100F5DB52 /* ENS */,
				3AA8152B2276E44100F5DB52 /* Hooks */,
				3AA8152D2276E44100F5DB52 /* EIP */,
			);
			path = Utils;
			sourceTree = "<group>";
		};
		3AA815222276E44100F5DB52 /* ENS */ = {
			isa = PBXGroup;
			children = (
				3AA815232276E44100F5DB52 /* ENS.swift */,
				3AA815242276E44100F5DB52 /* PublicKey.swift */,
				3AA815252276E44100F5DB52 /* ENSReverseRegistrar.swift */,
				3AA815262276E44100F5DB52 /* ENSBaseRegistrar.swift */,
				3AA815272276E44100F5DB52 /* ETHRegistrarController.swift */,
				3AA815282276E44100F5DB52 /* NameHash.swift */,
				3AA815292276E44100F5DB52 /* ENSRegistry.swift */,
				3AA8152A2276E44100F5DB52 /* ENSResolver.swift */,
			);
			path = ENS;
			sourceTree = "<group>";
		};
		3AA8152B2276E44100F5DB52 /* Hooks */ = {
			isa = PBXGroup;
			children = (
				3AA8152C2276E44100F5DB52 /* NonceMiddleware.swift */,
			);
			path = Hooks;
			sourceTree = "<group>";
		};
		3AA8152D2276E44100F5DB52 /* EIP */ = {
			isa = PBXGroup;
			children = (
				3AA8152E2276E44100F5DB52 /* EIP67Code.swift */,
				3AA8152F2276E44100F5DB52 /* EIP681.swift */,
				CB50A52927060C5300D7E39B /* EIP712.swift */,
			);
			path = EIP;
			sourceTree = "<group>";
		};
		3AA815302276E44100F5DB52 /* KeystoreManager */ = {
			isa = PBXGroup;
			children = (
				4E2DFEF325485B53001AF561 /* KeystoreParams.swift */,
				2AC22E352525C2000072F037 /* PathAddressStorage.swift */,
				3AA815312276E44100F5DB52 /* KeystoreManager.swift */,
				3AA815322276E44100F5DB52 /* IBAN.swift */,
				3AA815332276E44100F5DB52 /* BIP39.swift */,
				3AA815342276E44100F5DB52 /* BIP32HDNode.swift */,
				3AA815352276E44100F5DB52 /* BIP39+WordLists.swift */,
				3AA815362276E44100F5DB52 /* BIP32Keystore.swift */,
				3AA815372276E44100F5DB52 /* EthereumKeystoreV3.swift */,
				3AA815392276E44100F5DB52 /* PlainKeystore.swift */,
				3AA8153A2276E44100F5DB52 /* AbstractKeystore.swift */,
				3AA8153B2276E44100F5DB52 /* KeystoreV3JSONStructure.swift */,
			);
			path = KeystoreManager;
			sourceTree = "<group>";
		};
		3AA8153C2276E44100F5DB52 /* Transaction */ = {
			isa = PBXGroup;
			children = (
				3AA8153D2276E44100F5DB52 /* BloomFilter.swift */,
				3AA8153E2276E44100F5DB52 /* TransactionSigner.swift */,
				3AA8153F2276E44100F5DB52 /* EthereumTransaction.swift */,
			);
			path = Transaction;
			sourceTree = "<group>";
		};
		3AA815402276E44100F5DB52 /* HookedFunctions */ = {
			isa = PBXGroup;
			children = (
				3AA815412276E44100F5DB52 /* Web3+Wallet.swift */,
				3AA815422276E44100F5DB52 /* Web3+BrowserFunctions.swift */,
			);
			path = HookedFunctions;
			sourceTree = "<group>";
		};
		3AA815432276E44100F5DB52 /* EthereumABI */ = {
			isa = PBXGroup;
			children = (
				3AA815442276E44100F5DB52 /* ABIDecoding.swift */,
				3AA815452276E44100F5DB52 /* ABIElements.swift */,
				3AA815462276E44100F5DB52 /* ABITypeParser.swift */,
				3AA815472276E44100F5DB52 /* ABIParameterTypes.swift */,
				3AA815482276E44100F5DB52 /* ABI.swift */,
				3AA815492276E44100F5DB52 /* ABIEncoding.swift */,
				3AA8154A2276E44100F5DB52 /* ABIParsing.swift */,
			);
			path = EthereumABI;
			sourceTree = "<group>";
		};
		3AA8154B2276E44100F5DB52 /* SwiftRLP */ = {
			isa = PBXGroup;
			children = (
				3AA8154C2276E44100F5DB52 /* RLP.swift */,
			);
			path = SwiftRLP;
			sourceTree = "<group>";
		};
		3AA8154D2276E44100F5DB52 /* Web3 */ = {
			isa = PBXGroup;
			children = (
				5C26D89D27F3724600431EB0 /* Web3+EIP1559.swift */,
				5C26D8A127F5AC0300431EB0 /* Web3+GasOracle.swift */,
				3AA8154E2276E44100F5DB52 /* Web3+HttpProvider.swift */,
				3AA8154F2276E44100F5DB52 /* Web3.swift */,
				3AA815502276E44100F5DB52 /* Web3+InfuraProviders.swift */,
				3AA815512276E44100F5DB52 /* Web3+Personal.swift */,
				3AA815522276E44100F5DB52 /* Web3+Eventloop.swift */,
				3AA815532276E44100F5DB52 /* Web3+Eth+Websocket.swift */,
				3AA815542276E44100F5DB52 /* Web3+Utils.swift */,
				3AA815552276E44100F5DB52 /* Web3+MutatingTransaction.swift */,
				3AA815562276E44100F5DB52 /* Web3+JSONRPC.swift */,
				3AEF4ABE22C0B6BE00AC7929 /* Web3+Constants.swift */,
				3AA815572276E44100F5DB52 /* Web3+Instance.swift */,
				3AA815582276E44100F5DB52 /* Web3+Contract.swift */,
				3AA815592276E44100F5DB52 /* Web3+EventParser.swift */,
				3AA8155A2276E44100F5DB52 /* Web3+ReadingTransaction.swift */,
				3AA8155B2276E44100F5DB52 /* Web3+Protocols.swift */,
				3AA8155C2276E44100F5DB52 /* Web3+WebsocketProvider.swift */,
				3AA8155D2276E44100F5DB52 /* Web3+Methods.swift */,
				3AA8155E2276E44100F5DB52 /* Web3+Eth.swift */,
				3AA8155F2276E44100F5DB52 /* Web3+TxPool.swift */,
				3AA815602276E44100F5DB52 /* Web3+Structures.swift */,
				3AA815612276E44100F5DB52 /* Web3+Options.swift */,
			);
			path = Web3;
			sourceTree = "<group>";
		};
		3AA815622276E44100F5DB52 /* Convenience */ = {
			isa = PBXGroup;
			children = (
				3AA816392276E4AE00F5DB52 /* SECP256k1.swift */,
				3AA815632276E44100F5DB52 /* RIPEMD160+StackOveflow.swift */,
				3AA815642276E44100F5DB52 /* BigUInt+Extensions.swift */,
				3AA815652276E44100F5DB52 /* CryptoExtensions.swift */,
				3AA815662276E44100F5DB52 /* String+Extension.swift */,
				3A7EA35D2280EA9A005120C2 /* Encodable+Extensions.swift */,
				3A7EA35F2280EB27005120C2 /* Decodable+Extensions.swift */,
				3AA815672276E44100F5DB52 /* NSRegularExpressionExtension.swift */,
				3AA815682276E44100F5DB52 /* Dictionary+Extension.swift */,
				3AA815692276E44100F5DB52 /* Data+Extension.swift */,
				3AA8156A2276E44100F5DB52 /* NativeTypesEncoding+Extensions.swift */,
				3AA8156B2276E44100F5DB52 /* Base58.swift */,
				3AA8156C2276E44100F5DB52 /* Array+Extension.swift */,
			);
			path = Convenience;
			sourceTree = "<group>";
		};
		3AA8156D2276E44100F5DB52 /* EthereumAddress */ = {
			isa = PBXGroup;
			children = (
				3AA8156E2276E44100F5DB52 /* Extensions.swift */,
				3AA8156F2276E44100F5DB52 /* EthereumAddress.swift */,
			);
			path = EthereumAddress;
			sourceTree = "<group>";
		};
		3AA815702276E44100F5DB52 /* Promises */ = {
			isa = PBXGroup;
			children = (
				3AA815712276E44100F5DB52 /* Promise+Web3+Eth+GetBlockNumber.swift */,
				3AA815722276E44100F5DB52 /* Promise+Web3+Personal+Sign.swift */,
				3AA815732276E44100F5DB52 /* Promise+Web3+Eth+GetGasPrice.swift */,
				3AA815742276E44100F5DB52 /* Promise+Web3+Eth+GetBlockByHash.swift */,
				3AA815752276E44100F5DB52 /* Promise+Web3+Eth+GetTransactionDetails.swift */,
				3AA815762276E44100F5DB52 /* Promise+HttpProvider.swift */,
				3AA815772276E44100F5DB52 /* Promise+Web3+Eth+SendTransaction.swift */,
				3AA815782276E44100F5DB52 /* Promise+Web3+Eth+GetBalance.swift */,
				3AA815792276E44100F5DB52 /* Promise+Batching.swift */,
				3AA8157A2276E44100F5DB52 /* Promise+Web3+Eth+GetTransactionReceipt.swift */,
				3AA8157B2276E44100F5DB52 /* Promise+Web3+Eth+EstimateGas.swift */,
				3AA8157C2276E44100F5DB52 /* Promise+Web3+Eth+GetBlockByNumber.swift */,
				3AA8157D2276E44100F5DB52 /* Promise+Web3+Eth+SendRawTransaction.swift */,
				3AA8157E2276E44100F5DB52 /* Promise+Web3+Eth+GetTransactionCount.swift */,
				3AA815802276E44100F5DB52 /* Promise+Web3+TxPool.swift */,
				3AA815812276E44100F5DB52 /* Promise+Web3+Eth+GetAccounts.swift */,
				3AA815822276E44100F5DB52 /* Promise+Web3+Personal+UnlockAccount.swift */,
				3AA815832276E44100F5DB52 /* Promise+Web3+Personal+CreateAccount.swift */,
				3AA815842276E44100F5DB52 /* Promise+Web3+Eth+Call.swift */,
			);
			path = Promises;
			sourceTree = "<group>";
		};
		3AA815852276E44100F5DB52 /* Tokens */ = {
			isa = PBXGroup;
			children = (
				3AA815862276E44100F5DB52 /* ERC820 */,
				3AA815882276E44100F5DB52 /* ERC721x */,
				3AA8158A2276E44100F5DB52 /* ERC888 */,
				3AA8158C2276E44100F5DB52 /* ERC1376 */,
				3AA8158E2276E44100F5DB52 /* ERC1633 */,
				3AA815902276E44100F5DB52 /* ERC20 */,
				3AA815922276E44100F5DB52 /* ERC1400 */,
				3AA815942276E44100F5DB52 /* ST20 */,
				3AA815972276E44100F5DB52 /* ERC1643 */,
				3AA815992276E44100F5DB52 /* ERC1644 */,
				3AA8159B2276E44100F5DB52 /* ERC777 */,
				3AA8159D2276E44100F5DB52 /* ERC1594 */,
				3AA8159F2276E44100F5DB52 /* ERC165 */,
				3AA815A12276E44100F5DB52 /* ERC1410 */,
				3AA815A32276E44100F5DB52 /* ERC721 */,
				3AA815A52276E44100F5DB52 /* ERC1155 */,
			);
			path = Tokens;
			sourceTree = "<group>";
		};
		3AA815862276E44100F5DB52 /* ERC820 */ = {
			isa = PBXGroup;
			children = (
				3AA815872276E44100F5DB52 /* Web3+ERC820.swift */,
			);
			path = ERC820;
			sourceTree = "<group>";
		};
		3AA815882276E44100F5DB52 /* ERC721x */ = {
			isa = PBXGroup;
			children = (
				3AA815892276E44100F5DB52 /* Web3+ERC721x.swift */,
			);
			path = ERC721x;
			sourceTree = "<group>";
		};
		3AA8158A2276E44100F5DB52 /* ERC888 */ = {
			isa = PBXGroup;
			children = (
				3AA8158B2276E44100F5DB52 /* Web3+ERC888.swift */,
			);
			path = ERC888;
			sourceTree = "<group>";
		};
		3AA8158C2276E44100F5DB52 /* ERC1376 */ = {
			isa = PBXGroup;
			children = (
				3AA8158D2276E44100F5DB52 /* Web3+ERC1376.swift */,
			);
			path = ERC1376;
			sourceTree = "<group>";
		};
		3AA8158E2276E44100F5DB52 /* ERC1633 */ = {
			isa = PBXGroup;
			children = (
				3AA8158F2276E44100F5DB52 /* Web3+ERC1633.swift */,
			);
			path = ERC1633;
			sourceTree = "<group>";
		};
		3AA815902276E44100F5DB52 /* ERC20 */ = {
			isa = PBXGroup;
			children = (
				3AA815912276E44100F5DB52 /* Web3+ERC20.swift */,
			);
			path = ERC20;
			sourceTree = "<group>";
		};
		3AA815922276E44100F5DB52 /* ERC1400 */ = {
			isa = PBXGroup;
			children = (
				3AA815932276E44100F5DB52 /* Web3+ERC1400.swift */,
			);
			path = ERC1400;
			sourceTree = "<group>";
		};
		3AA815942276E44100F5DB52 /* ST20 */ = {
			isa = PBXGroup;
			children = (
				3AA815952276E44100F5DB52 /* Web3+SecurityToken.swift */,
				3AA815962276E44100F5DB52 /* Web3+ST20.swift */,
			);
			path = ST20;
			sourceTree = "<group>";
		};
		3AA815972276E44100F5DB52 /* ERC1643 */ = {
			isa = PBXGroup;
			children = (
				3AA815982276E44100F5DB52 /* Web3+ERC1643.swift */,
			);
			path = ERC1643;
			sourceTree = "<group>";
		};
		3AA815992276E44100F5DB52 /* ERC1644 */ = {
			isa = PBXGroup;
			children = (
				3AA8159A2276E44100F5DB52 /* Web3+ERC1644.swift */,
			);
			path = ERC1644;
			sourceTree = "<group>";
		};
		3AA8159B2276E44100F5DB52 /* ERC777 */ = {
			isa = PBXGroup;
			children = (
				3AA8159C2276E44100F5DB52 /* Web3+ERC777.swift */,
			);
			path = ERC777;
			sourceTree = "<group>";
		};
		3AA8159D2276E44100F5DB52 /* ERC1594 */ = {
			isa = PBXGroup;
			children = (
				3AA8159E2276E44100F5DB52 /* Web3+ERC1594.swift */,
			);
			path = ERC1594;
			sourceTree = "<group>";
		};
		3AA8159F2276E44100F5DB52 /* ERC165 */ = {
			isa = PBXGroup;
			children = (
				3AA815A02276E44100F5DB52 /* Web3+ERC165.swift */,
			);
			path = ERC165;
			sourceTree = "<group>";
		};
		3AA815A12276E44100F5DB52 /* ERC1410 */ = {
			isa = PBXGroup;
			children = (
				3AA815A22276E44100F5DB52 /* Web3+ERC1410.swift */,
			);
			path = ERC1410;
			sourceTree = "<group>";
		};
		3AA815A32276E44100F5DB52 /* ERC721 */ = {
			isa = PBXGroup;
			children = (
				3AA815A42276E44100F5DB52 /* Web3+ERC721.swift */,
			);
			path = ERC721;
			sourceTree = "<group>";
		};
		3AA815A52276E44100F5DB52 /* ERC1155 */ = {
			isa = PBXGroup;
			children = (
				3AA815A62276E44100F5DB52 /* Web3+ERC1155.swift */,
			);
			path = ERC1155;
			sourceTree = "<group>";
		};
		3AA8163B2276E4C900F5DB52 /* Documentation */ = {
			isa = PBXGroup;
			children = (
				3AA8163D2276E56D00F5DB52 /* Usage.md */,
				3AA8163C2276E56D00F5DB52 /* web3swift 2.0 Migration Guide.md */,
				13CE02B021FC846800CE7148 /* RELEASE_GUIDE.md */,
			);
			path = Documentation;
			sourceTree = "<group>";
		};
		E252E68026B40C1600717C16 /* remoteTests */ = {
			isa = PBXGroup;
			children = (
				5CF7E8B6276B79380009900F /* web3swiftENSTests.swift */,
				5CF7E8B5276B79380009900F /* web3swiftGanacheTests.swift */,
				5CF7E8B4276B79380009900F /* web3swiftRemoteParsingTests.swift */,
				5CF7E8B3276B79370009900F /* web3swiftST20AndSecurityTokenTests.swift */,
				5CF7E8B7276B79380009900F /* web3swiftWebsocketTests.swift */,
				5CDEF974275A747B0004A2F2 /* RemoteTests.xctestplan */,
			);
			path = remoteTests;
			sourceTree = "<group>";
		};
		E252E68126B542D000717C16 /* localTests */ = {
			isa = PBXGroup;
			children = (
<<<<<<< HEAD
				5C26D89F27F3725500431EB0 /* EIP1559BlockTests.swift */,
=======
				604FA4FE27ECBDC80021108F /* DataConversionTests.swift */,
>>>>>>> f14a1bb1
				5CF7E8A0276B79290009900F /* web3swiftAdvancedABIv2Tests.swift */,
				5CF7E89C276B79280009900F /* web3swiftBasicLocalNodeTests.swift */,
				5CF7E8A1276B79290009900F /* web3swiftEIP67Tests.swift */,
				5CF7E891276B79270009900F /* web3swiftEIP681Tests.swift */,
				5CF7E898276B79270009900F /* web3swiftERC20ClassTests.swift */,
				5CF7E897276B79270009900F /* web3swiftERC20Tests.swift */,
				5CF7E89F276B79280009900F /* web3swiftEventloopTests.swift */,
				5CF7E895276B79270009900F /* web3swiftHelpers.swift */,
				5CF7E894276B79270009900F /* web3swiftKeystoresTests.swift */,
				5CF7E899276B79280009900F /* web3swiftNumberFormattingUtilTests.swift */,
				5CF7E89B276B79280009900F /* web3swiftObjCTests.swift */,
				5CF7E892276B79270009900F /* web3swiftPersonalSignatureTests.swift */,
				5CF7E89D276B79280009900F /* web3swiftPromisesTests.swift */,
				5CF7E896276B79270009900F /* web3swiftRLPTests.swift */,
				5CF7E89A276B79280009900F /* web3swiftTests.swift */,
				5CF7E893276B79270009900F /* web3swiftTransactionsTests.swift */,
				5CF7E89E276B79280009900F /* web3swiftUserCases.swift */,
				CB50A52727060BD600D7E39B /* EIP712Tests.swift */,
				5CDEF973275A74670004A2F2 /* LocalTests.xctestplan */,
			);
			path = localTests;
			sourceTree = "<group>";
		};
		E2B7670E241ED424007EBFE3 /* Browser */ = {
			isa = PBXGroup;
			children = (
				E2B7670F241ED479007EBFE3 /* browser.js */,
				E22A911E241ED71A00EC1021 /* browser.min.js */,
				E2EDC5E9241EDE3600410EA6 /* BrowserViewController.swift */,
				E2EDC5EB241EE18700410EA6 /* wk.bridge.min.js */,
				E2EDC5ED241EE1E600410EA6 /* Bridge.swift */,
			);
			path = Browser;
			sourceTree = "<group>";
		};
/* End PBXGroup section */

/* Begin PBXHeadersBuildPhase section */
		1317BCDE218C50D100D6D095 /* Headers */ = {
			isa = PBXHeadersBuildPhase;
			buildActionMask = 2147483647;
			files = (
			);
			runOnlyForDeploymentPostprocessing = 0;
		};
		13C3388921B6C2DD00F33F5E /* Headers */ = {
			isa = PBXHeadersBuildPhase;
			buildActionMask = 2147483647;
			files = (
				13C3391D21B6C62400F33F5E /* util.h in Headers */,
				13C3392521B6C62400F33F5E /* secp256k1_ec_mult_static_context.h in Headers */,
				13C3391021B6C62400F33F5E /* field_5x52_impl.h in Headers */,
				13C338F821B6C62400F33F5E /* hash.h in Headers */,
				13C3390821B6C62400F33F5E /* ecmult_const.h in Headers */,
				13C3390621B6C62400F33F5E /* ecmult_gen.h in Headers */,
				13C3391C21B6C62400F33F5E /* scalar_low.h in Headers */,
				13C338FE21B6C62400F33F5E /* hash_impl.h in Headers */,
				13C3392021B6C62400F33F5E /* num_gmp_impl.h in Headers */,
				13C3391E21B6C62400F33F5E /* ecmult.h in Headers */,
				13C3390F21B6C62400F33F5E /* recovery_impl.h in Headers */,
				13C338FC21B6C62400F33F5E /* field.h in Headers */,
				13C338FA21B6C62400F33F5E /* scalar.h in Headers */,
				13C3391321B6C62400F33F5E /* scalar_impl.h in Headers */,
				13C3391121B6C62400F33F5E /* num_gmp.h in Headers */,
				13C3392121B6C62400F33F5E /* field_5x52_asm_impl.h in Headers */,
				13C3390E21B6C62400F33F5E /* num.h in Headers */,
				13C3390021B6C62400F33F5E /* scalar_4x64.h in Headers */,
				13C3390121B6C62400F33F5E /* field_impl.h in Headers */,
				13C3390521B6C62400F33F5E /* ecmult_const_impl.h in Headers */,
				13C3390D21B6C62400F33F5E /* num_impl.h in Headers */,
				13C3390921B6C62400F33F5E /* field_5x52.h in Headers */,
				13C3391B21B6C62400F33F5E /* group_impl.h in Headers */,
				13C3390321B6C62400F33F5E /* group.h in Headers */,
				13C3390421B6C62400F33F5E /* eckey_impl.h in Headers */,
				13C3390221B6C62400F33F5E /* ecmult_gen_impl.h in Headers */,
				13C3392421B6C62400F33F5E /* ecdsa_impl.h in Headers */,
				13C3391221B6C62400F33F5E /* scalar_4x64_impl.h in Headers */,
				13C3391921B6C62400F33F5E /* scalar_8x32_impl.h in Headers */,
				13C338FD21B6C62400F33F5E /* basic-config.h in Headers */,
				13C338FF21B6C62400F33F5E /* ecdsa.h in Headers */,
				13C338FB21B6C62400F33F5E /* ecmult_impl.h in Headers */,
				13C3391421B6C62400F33F5E /* scalar_low_impl.h in Headers */,
				13C3390721B6C62400F33F5E /* eckey.h in Headers */,
				13C3391F21B6C62400F33F5E /* ecdh_impl.h in Headers */,
				13C338F921B6C62400F33F5E /* field_10x26.h in Headers */,
				13C3390C21B6C62400F33F5E /* secp256k1.h in Headers */,
				13C3391821B6C62400F33F5E /* field_10x26_impl.h in Headers */,
				13C3392221B6C62400F33F5E /* secp256k1_main.h in Headers */,
				13C3392621B6C62400F33F5E /* scratch.h in Headers */,
				13C3391621B6C62400F33F5E /* secp256k1-config.h in Headers */,
				13C3392321B6C62400F33F5E /* scalar_8x32.h in Headers */,
				13C3391521B6C62400F33F5E /* scratch_impl.h in Headers */,
				13C3391A21B6C62400F33F5E /* field_5x52_int128_impl.h in Headers */,
			);
			runOnlyForDeploymentPostprocessing = 0;
		};
/* End PBXHeadersBuildPhase section */

/* Begin PBXNativeTarget section */
		1317BCE2218C50D100D6D095 /* web3swift */ = {
			isa = PBXNativeTarget;
			buildConfigurationList = 1317BCF7218C50D100D6D095 /* Build configuration list for PBXNativeTarget "web3swift" */;
			buildPhases = (
				1317BCDE218C50D100D6D095 /* Headers */,
				1317BCDF218C50D100D6D095 /* Sources */,
				1317BCE0218C50D100D6D095 /* Frameworks */,
				1317BCE1218C50D100D6D095 /* Resources */,
				1317BE04218C5D1B00D6D095 /* Carthage */,
			);
			buildRules = (
			);
			dependencies = (
			);
			name = web3swift;
			productName = web3swift;
			productReference = 1317BCE3218C50D100D6D095 /* web3swift.framework */;
			productType = "com.apple.product-type.framework";
		};
		139751B6219AF76D0044D2B0 /* Tests */ = {
			isa = PBXNativeTarget;
			buildConfigurationList = 139751BC219AF76D0044D2B0 /* Build configuration list for PBXNativeTarget "Tests" */;
			buildPhases = (
				139751B3219AF76D0044D2B0 /* Sources */,
				139751B4219AF76D0044D2B0 /* Frameworks */,
				139751B5219AF76D0044D2B0 /* Resources */,
				139751F0219AFA500044D2B0 /* Carthage */,
			);
			buildRules = (
			);
			dependencies = (
			);
			name = Tests;
			productName = Tests;
			productReference = 139751B7219AF76D0044D2B0 /* Tests.xctest */;
			productType = "com.apple.product-type.bundle.unit-test";
		};
		13C3388D21B6C2DD00F33F5E /* secp256k1 */ = {
			isa = PBXNativeTarget;
			buildConfigurationList = 13C3389321B6C2DD00F33F5E /* Build configuration list for PBXNativeTarget "secp256k1" */;
			buildPhases = (
				13C3388921B6C2DD00F33F5E /* Headers */,
				13C3388A21B6C2DD00F33F5E /* Sources */,
				13C3388B21B6C2DD00F33F5E /* Frameworks */,
				13C3388C21B6C2DD00F33F5E /* Resources */,
			);
			buildRules = (
			);
			dependencies = (
			);
			name = secp256k1;
			productName = secp256k1;
			productReference = 13C3388E21B6C2DD00F33F5E /* secp256k1.framework */;
			productType = "com.apple.product-type.framework";
		};
/* End PBXNativeTarget section */

/* Begin PBXProject section */
		1317BCDA218C50D100D6D095 /* Project object */ = {
			isa = PBXProject;
			attributes = {
				LastSwiftUpdateCheck = 1010;
				LastUpgradeCheck = 1200;
				ORGANIZATIONNAME = web3swift;
				TargetAttributes = {
					1317BCE2218C50D100D6D095 = {
						CreatedOnToolsVersion = 10.1;
					};
					139751B6219AF76D0044D2B0 = {
						CreatedOnToolsVersion = 10.1;
						LastSwiftMigration = 1020;
					};
					13C3388D21B6C2DD00F33F5E = {
						CreatedOnToolsVersion = 10.1;
					};
				};
			};
			buildConfigurationList = 1317BCDD218C50D100D6D095 /* Build configuration list for PBXProject "web3swift" */;
			compatibilityVersion = "Xcode 9.3";
			developmentRegion = en;
			hasScannedForEncodings = 0;
			knownRegions = (
				en,
				Base,
			);
			mainGroup = 1317BCD9218C50D100D6D095;
			productRefGroup = 1317BCE4218C50D100D6D095 /* Products */;
			projectDirPath = "";
			projectRoot = "";
			targets = (
				1317BCE2218C50D100D6D095 /* web3swift */,
				139751B6219AF76D0044D2B0 /* Tests */,
				13C3388D21B6C2DD00F33F5E /* secp256k1 */,
			);
		};
/* End PBXProject section */

/* Begin PBXResourcesBuildPhase section */
		1317BCE1218C50D100D6D095 /* Resources */ = {
			isa = PBXResourcesBuildPhase;
			buildActionMask = 2147483647;
			files = (
				E2B76710241ED479007EBFE3 /* browser.js in Resources */,
				E2EDC5EC241EE18700410EA6 /* wk.bridge.min.js in Resources */,
				E22A911F241ED71A00EC1021 /* browser.min.js in Resources */,
			);
			runOnlyForDeploymentPostprocessing = 0;
		};
		139751B5219AF76D0044D2B0 /* Resources */ = {
			isa = PBXResourcesBuildPhase;
			buildActionMask = 2147483647;
			files = (
			);
			runOnlyForDeploymentPostprocessing = 0;
		};
		13C3388C21B6C2DD00F33F5E /* Resources */ = {
			isa = PBXResourcesBuildPhase;
			buildActionMask = 2147483647;
			files = (
			);
			runOnlyForDeploymentPostprocessing = 0;
		};
/* End PBXResourcesBuildPhase section */

/* Begin PBXShellScriptBuildPhase section */
		1317BE04218C5D1B00D6D095 /* Carthage */ = {
			isa = PBXShellScriptBuildPhase;
			buildActionMask = 2147483647;
			files = (
			);
			inputFileListPaths = (
			);
			inputPaths = (
			);
			name = Carthage;
			outputFileListPaths = (
			);
			outputPaths = (
			);
			runOnlyForDeploymentPostprocessing = 0;
			shellPath = /bin/sh;
			shellScript = "carthage copy-frameworks\n";
		};
		139751F0219AFA500044D2B0 /* Carthage */ = {
			isa = PBXShellScriptBuildPhase;
			buildActionMask = 2147483647;
			files = (
			);
			inputFileListPaths = (
			);
			inputPaths = (
			);
			name = Carthage;
			outputFileListPaths = (
			);
			outputPaths = (
			);
			runOnlyForDeploymentPostprocessing = 0;
			shellPath = /bin/sh;
			shellScript = "# Type a script or drag a script file from your workspace to insert its path.\nfor path in $FRAMEWORK_SEARCH_PATHS\ndo\nif [ -d \"${path}/Dip.framework\" ] && [[ $path == *\"Carthage\"* ]]; then\nexport SCRIPT_INPUT_FILE_COUNT=1\nexport SCRIPT_INPUT_FILE_0=\"${path}/Dip.framework\"\n/usr/local/bin/carthage copy-frameworks\nbreak\nfi\ndone\n";
		};
/* End PBXShellScriptBuildPhase section */

/* Begin PBXSourcesBuildPhase section */
		1317BCDF218C50D100D6D095 /* Sources */ = {
			isa = PBXSourcesBuildPhase;
			buildActionMask = 2147483647;
			files = (
				3AA815CF2276E44100F5DB52 /* Web3+Eth+Websocket.swift in Sources */,
				3A7EA35E2280EA9A005120C2 /* Encodable+Extensions.swift in Sources */,
				3AA815D22276E44100F5DB52 /* Web3+JSONRPC.swift in Sources */,
				3AA815E42276E44100F5DB52 /* Data+Extension.swift in Sources */,
				3AA815C62276E44100F5DB52 /* ABI.swift in Sources */,
				3AA815D02276E44100F5DB52 /* Web3+Utils.swift in Sources */,
				3AA815B82276E44100F5DB52 /* EthereumKeystoreV3.swift in Sources */,
				3AA815EB2276E44100F5DB52 /* Promise+Web3+Personal+Sign.swift in Sources */,
				3AA815E32276E44100F5DB52 /* Dictionary+Extension.swift in Sources */,
				3AA815D92276E44100F5DB52 /* Web3+Methods.swift in Sources */,
				3AA815EE2276E44100F5DB52 /* Promise+Web3+Eth+GetTransactionDetails.swift in Sources */,
				3AA815A82276E44100F5DB52 /* PublicKey.swift in Sources */,
				3AA815D32276E44100F5DB52 /* Web3+Instance.swift in Sources */,
				3AA816062276E44100F5DB52 /* Web3+ST20.swift in Sources */,
				3AA815FA2276E44100F5DB52 /* Promise+Web3+Eth+GetAccounts.swift in Sources */,
				3AA815E72276E44100F5DB52 /* Array+Extension.swift in Sources */,
				3AEF4ABF22C0B6BE00AC7929 /* Web3+Constants.swift in Sources */,
				3AA815DD2276E44100F5DB52 /* Web3+Options.swift in Sources */,
				5C03EAB4274405D20052C66D /* EIP712.swift in Sources */,
				3AA815A92276E44100F5DB52 /* ENSReverseRegistrar.swift in Sources */,
				3AA815EF2276E44100F5DB52 /* Promise+HttpProvider.swift in Sources */,
				3AA8163A2276E4AE00F5DB52 /* SECP256k1.swift in Sources */,
				3AA8160D2276E44100F5DB52 /* Web3+ERC721.swift in Sources */,
				3AA815DC2276E44100F5DB52 /* Web3+Structures.swift in Sources */,
				3AA815AE2276E44100F5DB52 /* ENSResolver.swift in Sources */,
				3AA815BF2276E44100F5DB52 /* EthereumTransaction.swift in Sources */,
				3AA815D82276E44100F5DB52 /* Web3+WebsocketProvider.swift in Sources */,
				3AA815EA2276E44100F5DB52 /* Promise+Web3+Eth+GetBlockNumber.swift in Sources */,
				3AA815C72276E44100F5DB52 /* ABIEncoding.swift in Sources */,
				3AA815E12276E44100F5DB52 /* String+Extension.swift in Sources */,
				3AA815BE2276E44100F5DB52 /* TransactionSigner.swift in Sources */,
				3AA815B02276E44100F5DB52 /* EIP67Code.swift in Sources */,
				3AA815BB2276E44100F5DB52 /* AbstractKeystore.swift in Sources */,
				3AA815B12276E44100F5DB52 /* EIP681.swift in Sources */,
				3AA815C82276E44100F5DB52 /* ABIParsing.swift in Sources */,
				3AA815202276E42F00F5DB52 /* ContractProtocol.swift in Sources */,
				3AA815F72276E44100F5DB52 /* Promise+Web3+Eth+GetTransactionCount.swift in Sources */,
				4E2DFEF425485B53001AF561 /* KeystoreParams.swift in Sources */,
				3AA815C32276E44100F5DB52 /* ABIElements.swift in Sources */,
				3AA815B72276E44100F5DB52 /* BIP32Keystore.swift in Sources */,
				3AA815FD2276E44100F5DB52 /* Promise+Web3+Eth+Call.swift in Sources */,
				3AA815BD2276E44100F5DB52 /* BloomFilter.swift in Sources */,
				3AA815F62276E44100F5DB52 /* Promise+Web3+Eth+SendRawTransaction.swift in Sources */,
				3AA815FF2276E44100F5DB52 /* Web3+ERC721x.swift in Sources */,
				3AA815E52276E44100F5DB52 /* NativeTypesEncoding+Extensions.swift in Sources */,
				3AA815D12276E44100F5DB52 /* Web3+MutatingTransaction.swift in Sources */,
				3AA815CA2276E44100F5DB52 /* Web3+HttpProvider.swift in Sources */,
				3AA815D42276E44100F5DB52 /* Web3+Contract.swift in Sources */,
				3AA815CE2276E44100F5DB52 /* Web3+Eventloop.swift in Sources */,
				3AA815B42276E44100F5DB52 /* BIP39.swift in Sources */,
				3AA815E22276E44100F5DB52 /* NSRegularExpressionExtension.swift in Sources */,
				5C26D89E27F3724600431EB0 /* Web3+EIP1559.swift in Sources */,
				3AA815C12276E44100F5DB52 /* Web3+BrowserFunctions.swift in Sources */,
				3AA815E82276E44100F5DB52 /* Extensions.swift in Sources */,
				3AA815FE2276E44100F5DB52 /* Web3+ERC820.swift in Sources */,
				3AA815DB2276E44100F5DB52 /* Web3+TxPool.swift in Sources */,
				3AA8160A2276E44100F5DB52 /* Web3+ERC1594.swift in Sources */,
				3AA815FB2276E44100F5DB52 /* Promise+Web3+Personal+UnlockAccount.swift in Sources */,
				3AA815AD2276E44100F5DB52 /* ENSRegistry.swift in Sources */,
				3AA815CD2276E44100F5DB52 /* Web3+Personal.swift in Sources */,
				3AA8151E2276E42F00F5DB52 /* EthereumFilterEncodingExtensions.swift in Sources */,
				5C26D8A227F5AC0300431EB0 /* Web3+GasOracle.swift in Sources */,
				3AA8151D2276E42F00F5DB52 /* ComparisonExtensions.swift in Sources */,
				3AA815AF2276E44100F5DB52 /* NonceMiddleware.swift in Sources */,
				3AA815E92276E44100F5DB52 /* EthereumAddress.swift in Sources */,
				3AA816072276E44100F5DB52 /* Web3+ERC1643.swift in Sources */,
				3AA815DA2276E44100F5DB52 /* Web3+Eth.swift in Sources */,
				3AA816082276E44100F5DB52 /* Web3+ERC1644.swift in Sources */,
				3AA815AB2276E44100F5DB52 /* ETHRegistrarController.swift in Sources */,
				3A7EA3602280EB27005120C2 /* Decodable+Extensions.swift in Sources */,
				3AA816022276E44100F5DB52 /* Web3+ERC1633.swift in Sources */,
				3AA815CB2276E44100F5DB52 /* Web3.swift in Sources */,
				3AA815B62276E44100F5DB52 /* BIP39+WordLists.swift in Sources */,
				3AA816032276E44100F5DB52 /* Web3+ERC20.swift in Sources */,
				E2EDC5EA241EDE3600410EA6 /* BrowserViewController.swift in Sources */,
				3AA8160C2276E44100F5DB52 /* Web3+ERC1410.swift in Sources */,
				3AA816042276E44100F5DB52 /* Web3+ERC1400.swift in Sources */,
				3AA815ED2276E44100F5DB52 /* Promise+Web3+Eth+GetBlockByHash.swift in Sources */,
				3AA815DF2276E44100F5DB52 /* BigUInt+Extensions.swift in Sources */,
				3AA815CC2276E44100F5DB52 /* Web3+InfuraProviders.swift in Sources */,
				3AA816092276E44100F5DB52 /* Web3+ERC777.swift in Sources */,
				3AA815F02276E44100F5DB52 /* Promise+Web3+Eth+SendTransaction.swift in Sources */,
				3AA815B22276E44100F5DB52 /* KeystoreManager.swift in Sources */,
				3AA815F52276E44100F5DB52 /* Promise+Web3+Eth+GetBlockByNumber.swift in Sources */,
				3AA8160E2276E44100F5DB52 /* Web3+ERC1155.swift in Sources */,
				3AA815F42276E44100F5DB52 /* Promise+Web3+Eth+EstimateGas.swift in Sources */,
				3AA815C52276E44100F5DB52 /* ABIParameterTypes.swift in Sources */,
				3AA815C22276E44100F5DB52 /* ABIDecoding.swift in Sources */,
				3AA815EC2276E44100F5DB52 /* Promise+Web3+Eth+GetGasPrice.swift in Sources */,
				3AA815AA2276E44100F5DB52 /* ENSBaseRegistrar.swift in Sources */,
				3AA815B52276E44100F5DB52 /* BIP32HDNode.swift in Sources */,
				3AA815D72276E44100F5DB52 /* Web3+Protocols.swift in Sources */,
				3AA815FC2276E44100F5DB52 /* Promise+Web3+Personal+CreateAccount.swift in Sources */,
				3AA8160B2276E44100F5DB52 /* Web3+ERC165.swift in Sources */,
				3AA815F22276E44100F5DB52 /* Promise+Batching.swift in Sources */,
				3AA815E62276E44100F5DB52 /* Base58.swift in Sources */,
				3AA816002276E44100F5DB52 /* Web3+ERC888.swift in Sources */,
				3AA8151F2276E42F00F5DB52 /* EthereumContract.swift in Sources */,
				3AA815DE2276E44100F5DB52 /* RIPEMD160+StackOveflow.swift in Sources */,
				3AA815C42276E44100F5DB52 /* ABITypeParser.swift in Sources */,
				3AA815BA2276E44100F5DB52 /* PlainKeystore.swift in Sources */,
				3AA815C92276E44100F5DB52 /* RLP.swift in Sources */,
				3AA816012276E44100F5DB52 /* Web3+ERC1376.swift in Sources */,
				3AA815A72276E44100F5DB52 /* ENS.swift in Sources */,
				3AA815F32276E44100F5DB52 /* Promise+Web3+Eth+GetTransactionReceipt.swift in Sources */,
				3AA815B32276E44100F5DB52 /* IBAN.swift in Sources */,
				E2EDC5EE241EE1E600410EA6 /* Bridge.swift in Sources */,
				3AA815F92276E44100F5DB52 /* Promise+Web3+TxPool.swift in Sources */,
				3AA816052276E44100F5DB52 /* Web3+SecurityToken.swift in Sources */,
				3AA815E02276E44100F5DB52 /* CryptoExtensions.swift in Sources */,
				3AA815D52276E44100F5DB52 /* Web3+EventParser.swift in Sources */,
				3AA815C02276E44100F5DB52 /* Web3+Wallet.swift in Sources */,
				3AA815F12276E44100F5DB52 /* Promise+Web3+Eth+GetBalance.swift in Sources */,
				3AA815D62276E44100F5DB52 /* Web3+ReadingTransaction.swift in Sources */,
				3AA815AC2276E44100F5DB52 /* NameHash.swift in Sources */,
				3AA8151C2276E42F00F5DB52 /* EventFiltering.swift in Sources */,
				2AC22E362525C2000072F037 /* PathAddressStorage.swift in Sources */,
			);
			runOnlyForDeploymentPostprocessing = 0;
		};
		139751B3219AF76D0044D2B0 /* Sources */ = {
			isa = PBXSourcesBuildPhase;
			buildActionMask = 2147483647;
			files = (
				5CF7E8AB276B792A0009900F /* web3swiftTests.swift in Sources */,
				5CF7E8A4276B792A0009900F /* web3swiftTransactionsTests.swift in Sources */,
				5C26D8A027F3725500431EB0 /* EIP1559BlockTests.swift in Sources */,
				5CF7E8A7276B792A0009900F /* web3swiftRLPTests.swift in Sources */,
				5CF7E8AF276B792A0009900F /* web3swiftUserCases.swift in Sources */,
				5CF7E8B0276B792A0009900F /* web3swiftEventloopTests.swift in Sources */,
				5CF7E8A5276B792A0009900F /* web3swiftKeystoresTests.swift in Sources */,
				CB50A52827060BD600D7E39B /* EIP712Tests.swift in Sources */,
				5CF7E8AD276B792A0009900F /* web3swiftBasicLocalNodeTests.swift in Sources */,
				5CF7E8B8276B79380009900F /* web3swiftST20AndSecurityTokenTests.swift in Sources */,
				5CF7E8B9276B79380009900F /* web3swiftRemoteParsingTests.swift in Sources */,
				5CF7E8A9276B792A0009900F /* web3swiftERC20ClassTests.swift in Sources */,
				5CF7E8A8276B792A0009900F /* web3swiftERC20Tests.swift in Sources */,
				5CF7E8B2276B792A0009900F /* web3swiftEIP67Tests.swift in Sources */,
				5CF7E8AE276B792A0009900F /* web3swiftPromisesTests.swift in Sources */,
				5CF7E8A2276B79290009900F /* web3swiftEIP681Tests.swift in Sources */,
				604FA4FF27ECBDC80021108F /* DataConversionTests.swift in Sources */,
				5CF7E8B1276B792A0009900F /* web3swiftAdvancedABIv2Tests.swift in Sources */,
				5CF7E8A6276B792A0009900F /* web3swiftHelpers.swift in Sources */,
				5CF7E8BA276B79380009900F /* web3swiftGanacheTests.swift in Sources */,
				5CF7E8BC276B79380009900F /* web3swiftWebsocketTests.swift in Sources */,
				5CF7E8AA276B792A0009900F /* web3swiftNumberFormattingUtilTests.swift in Sources */,
				5CF7E8AC276B792A0009900F /* web3swiftObjCTests.swift in Sources */,
				5CF7E8A3276B792A0009900F /* web3swiftPersonalSignatureTests.swift in Sources */,
				5CF7E8BB276B79380009900F /* web3swiftENSTests.swift in Sources */,
			);
			runOnlyForDeploymentPostprocessing = 0;
		};
		13C3388A21B6C2DD00F33F5E /* Sources */ = {
			isa = PBXSourcesBuildPhase;
			buildActionMask = 2147483647;
			files = (
				13C3391721B6C62400F33F5E /* secp256k1.c in Sources */,
			);
			runOnlyForDeploymentPostprocessing = 0;
		};
/* End PBXSourcesBuildPhase section */

/* Begin XCBuildConfiguration section */
		1317BCF5218C50D100D6D095 /* Debug */ = {
			isa = XCBuildConfiguration;
			buildSettings = {
				ALWAYS_SEARCH_USER_PATHS = NO;
				CLANG_ANALYZER_NONNULL = YES;
				CLANG_ANALYZER_NUMBER_OBJECT_CONVERSION = YES_AGGRESSIVE;
				CLANG_CXX_LANGUAGE_STANDARD = "compiler-default";
				CLANG_CXX_LIBRARY = "compiler-default";
				CLANG_ENABLE_MODULES = NO;
				CLANG_ENABLE_OBJC_ARC = YES;
				CLANG_WARN_BLOCK_CAPTURE_AUTORELEASING = YES;
				CLANG_WARN_BOOL_CONVERSION = YES;
				CLANG_WARN_COMMA = YES;
				CLANG_WARN_CONSTANT_CONVERSION = YES;
				CLANG_WARN_DEPRECATED_OBJC_IMPLEMENTATIONS = YES;
				CLANG_WARN_DIRECT_OBJC_ISA_USAGE = YES_ERROR;
				CLANG_WARN_DOCUMENTATION_COMMENTS = YES;
				CLANG_WARN_EMPTY_BODY = YES;
				CLANG_WARN_ENUM_CONVERSION = YES;
				CLANG_WARN_INFINITE_RECURSION = YES;
				CLANG_WARN_INT_CONVERSION = YES;
				CLANG_WARN_NON_LITERAL_NULL_CONVERSION = YES;
				CLANG_WARN_OBJC_IMPLICIT_RETAIN_SELF = YES;
				CLANG_WARN_OBJC_LITERAL_CONVERSION = YES;
				CLANG_WARN_OBJC_ROOT_CLASS = YES_ERROR;
				CLANG_WARN_QUOTED_INCLUDE_IN_FRAMEWORK_HEADER = YES;
				CLANG_WARN_RANGE_LOOP_ANALYSIS = YES;
				CLANG_WARN_STRICT_PROTOTYPES = YES;
				CLANG_WARN_SUSPICIOUS_MOVE = YES;
				CLANG_WARN_UNGUARDED_AVAILABILITY = YES_AGGRESSIVE;
				CLANG_WARN_UNREACHABLE_CODE = YES;
				CLANG_WARN__DUPLICATE_METHOD_MATCH = YES;
				CODE_SIGN_IDENTITY = "-";
				COPY_PHASE_STRIP = NO;
				CURRENT_PROJECT_VERSION = 1;
				DEBUG_INFORMATION_FORMAT = dwarf;
				EMBED_ASSET_PACKS_IN_PRODUCT_BUNDLE = YES;
				ENABLE_STRICT_OBJC_MSGSEND = YES;
				ENABLE_TESTABILITY = YES;
				GCC_C_LANGUAGE_STANDARD = "compiler-default";
				GCC_DYNAMIC_NO_PIC = NO;
				GCC_NO_COMMON_BLOCKS = YES;
				GCC_OPTIMIZATION_LEVEL = 0;
				GCC_PREPROCESSOR_DEFINITIONS = (
					"DEBUG=1",
					"$(inherited)",
				);
				GCC_WARN_64_TO_32_BIT_CONVERSION = YES;
				GCC_WARN_ABOUT_RETURN_TYPE = YES_ERROR;
				GCC_WARN_UNDECLARED_SELECTOR = YES;
				GCC_WARN_UNINITIALIZED_AUTOS = YES_AGGRESSIVE;
				GCC_WARN_UNUSED_FUNCTION = YES;
				GCC_WARN_UNUSED_VARIABLE = YES;
				INFOPLIST_FILE = web3swift.xcodeproj/Info.plist;
				IPHONEOS_DEPLOYMENT_TARGET = 12.0;
				MACOSX_DEPLOYMENT_TARGET = 10.11;
				MTL_ENABLE_DEBUG_INFO = INCLUDE_SOURCE;
				MTL_FAST_MATH = YES;
				ONLY_ACTIVE_ARCH = YES;
				OTHER_SWIFT_FLAGS = "-Xfrontend -warn-long-expression-type-checking=350";
				SDKROOT = macosx;
				SUPPORTED_PLATFORMS = "macosx iphonesimulator iphoneos";
				SWIFT_ACTIVE_COMPILATION_CONDITIONS = DEBUG;
				SWIFT_OPTIMIZATION_LEVEL = "-Onone";
				SWIFT_VERSION = 5.0;
				VERSIONING_SYSTEM = "apple-generic";
				VERSION_INFO_PREFIX = "";
			};
			name = Debug;
		};
		1317BCF6218C50D100D6D095 /* Release */ = {
			isa = XCBuildConfiguration;
			buildSettings = {
				ALWAYS_SEARCH_USER_PATHS = NO;
				CLANG_ANALYZER_NONNULL = YES;
				CLANG_ANALYZER_NUMBER_OBJECT_CONVERSION = YES_AGGRESSIVE;
				CLANG_CXX_LANGUAGE_STANDARD = "compiler-default";
				CLANG_CXX_LIBRARY = "compiler-default";
				CLANG_ENABLE_MODULES = NO;
				CLANG_ENABLE_OBJC_ARC = YES;
				CLANG_WARN_BLOCK_CAPTURE_AUTORELEASING = YES;
				CLANG_WARN_BOOL_CONVERSION = YES;
				CLANG_WARN_COMMA = YES;
				CLANG_WARN_CONSTANT_CONVERSION = YES;
				CLANG_WARN_DEPRECATED_OBJC_IMPLEMENTATIONS = YES;
				CLANG_WARN_DIRECT_OBJC_ISA_USAGE = YES_ERROR;
				CLANG_WARN_DOCUMENTATION_COMMENTS = YES;
				CLANG_WARN_EMPTY_BODY = YES;
				CLANG_WARN_ENUM_CONVERSION = YES;
				CLANG_WARN_INFINITE_RECURSION = YES;
				CLANG_WARN_INT_CONVERSION = YES;
				CLANG_WARN_NON_LITERAL_NULL_CONVERSION = YES;
				CLANG_WARN_OBJC_IMPLICIT_RETAIN_SELF = YES;
				CLANG_WARN_OBJC_LITERAL_CONVERSION = YES;
				CLANG_WARN_OBJC_ROOT_CLASS = YES_ERROR;
				CLANG_WARN_QUOTED_INCLUDE_IN_FRAMEWORK_HEADER = YES;
				CLANG_WARN_RANGE_LOOP_ANALYSIS = YES;
				CLANG_WARN_STRICT_PROTOTYPES = YES;
				CLANG_WARN_SUSPICIOUS_MOVE = YES;
				CLANG_WARN_UNGUARDED_AVAILABILITY = YES_AGGRESSIVE;
				CLANG_WARN_UNREACHABLE_CODE = YES;
				CLANG_WARN__DUPLICATE_METHOD_MATCH = YES;
				CODE_SIGN_IDENTITY = "-";
				COPY_PHASE_STRIP = NO;
				CURRENT_PROJECT_VERSION = 1;
				DEBUG_INFORMATION_FORMAT = "dwarf-with-dsym";
				EMBED_ASSET_PACKS_IN_PRODUCT_BUNDLE = YES;
				ENABLE_NS_ASSERTIONS = NO;
				ENABLE_STRICT_OBJC_MSGSEND = YES;
				GCC_C_LANGUAGE_STANDARD = "compiler-default";
				GCC_NO_COMMON_BLOCKS = YES;
				GCC_WARN_64_TO_32_BIT_CONVERSION = YES;
				GCC_WARN_ABOUT_RETURN_TYPE = YES_ERROR;
				GCC_WARN_UNDECLARED_SELECTOR = YES;
				GCC_WARN_UNINITIALIZED_AUTOS = YES_AGGRESSIVE;
				GCC_WARN_UNUSED_FUNCTION = YES;
				GCC_WARN_UNUSED_VARIABLE = YES;
				INFOPLIST_FILE = web3swift.xcodeproj/Info.plist;
				IPHONEOS_DEPLOYMENT_TARGET = 12.0;
				MACOSX_DEPLOYMENT_TARGET = 10.11;
				MTL_ENABLE_DEBUG_INFO = NO;
				MTL_FAST_MATH = YES;
				OTHER_SWIFT_FLAGS = "-Xfrontend -warn-long-expression-type-checking=350";
				SDKROOT = macosx;
				SUPPORTED_PLATFORMS = "macosx iphonesimulator iphoneos";
				SWIFT_COMPILATION_MODE = wholemodule;
				SWIFT_OPTIMIZATION_LEVEL = "-O";
				SWIFT_VERSION = 5.0;
				VERSIONING_SYSTEM = "apple-generic";
				VERSION_INFO_PREFIX = "";
			};
			name = Release;
		};
		1317BCF8218C50D100D6D095 /* Debug */ = {
			isa = XCBuildConfiguration;
			buildSettings = {
				CODE_SIGN_IDENTITY = "";
				CODE_SIGN_STYLE = Automatic;
				COMBINE_HIDPI_IMAGES = YES;
				DEFINES_MODULE = YES;
				DEVELOPMENT_TEAM = "";
				DYLIB_COMPATIBILITY_VERSION = 1;
				DYLIB_CURRENT_VERSION = 1;
				DYLIB_INSTALL_NAME_BASE = "@rpath";
				"FRAMEWORK_SEARCH_PATHS[sdk=iphoneos*]" = "$(SRCROOT)/Carthage/Build/iOS";
				"FRAMEWORK_SEARCH_PATHS[sdk=iphonesimulator*]" = "$(SRCROOT)/Carthage/Build/iOS";
				"FRAMEWORK_SEARCH_PATHS[sdk=macosx*]" = "$(SRCROOT)/Carthage/Build/Mac";
				FRAMEWORK_VERSION = A;
				INSTALL_PATH = "$(LOCAL_LIBRARY_DIR)/Frameworks";
				IPHONEOS_DEPLOYMENT_TARGET = 12.0;
				LD_RUNPATH_SEARCH_PATHS = (
					"$(inherited)",
					"@executable_path/../Frameworks",
					"@loader_path/Frameworks",
				);
				MACOSX_DEPLOYMENT_TARGET = 10.11;
				OTHER_LDFLAGS = (
					"-framework",
					CoreImage,
				);
				"OTHER_LDFLAGS[sdk=iphoneos*]" = (
					"-framework",
					CoreImage,
				);
				"OTHER_LDFLAGS[sdk=iphonesimulator*]" = (
					"-framework",
					CoreImage,
				);
				"OTHER_LDFLAGS[sdk=macosx*]" = (
					"-framework",
					CoreImage,
				);
				PRODUCT_BUNDLE_IDENTIFIER = "io.matter-labs.web3swift";
				PRODUCT_NAME = "$(TARGET_NAME:c99extidentifier)";
				SKIP_INSTALL = YES;
				SUPPORTED_PLATFORMS = "macosx iphonesimulator iphoneos";
				SWIFT_VERSION = 5.0;
			};
			name = Debug;
		};
		1317BCF9218C50D100D6D095 /* Release */ = {
			isa = XCBuildConfiguration;
			buildSettings = {
				CODE_SIGN_IDENTITY = "";
				CODE_SIGN_STYLE = Automatic;
				COMBINE_HIDPI_IMAGES = YES;
				DEFINES_MODULE = YES;
				DEVELOPMENT_TEAM = "";
				DYLIB_COMPATIBILITY_VERSION = 1;
				DYLIB_CURRENT_VERSION = 1;
				DYLIB_INSTALL_NAME_BASE = "@rpath";
				"FRAMEWORK_SEARCH_PATHS[sdk=iphoneos*]" = "$(SRCROOT)/Carthage/Build/iOS";
				"FRAMEWORK_SEARCH_PATHS[sdk=iphonesimulator*]" = "$(SRCROOT)/Carthage/Build/iOS";
				"FRAMEWORK_SEARCH_PATHS[sdk=macosx*]" = "$(SRCROOT)/Carthage/Build/Mac";
				FRAMEWORK_VERSION = A;
				INSTALL_PATH = "$(LOCAL_LIBRARY_DIR)/Frameworks";
				IPHONEOS_DEPLOYMENT_TARGET = 12.0;
				LD_RUNPATH_SEARCH_PATHS = (
					"$(inherited)",
					"@executable_path/../Frameworks",
					"@loader_path/Frameworks",
				);
				MACOSX_DEPLOYMENT_TARGET = 10.11;
				OTHER_LDFLAGS = (
					"-framework",
					CoreImage,
				);
				"OTHER_LDFLAGS[sdk=iphoneos*]" = (
					"-framework",
					CoreImage,
				);
				"OTHER_LDFLAGS[sdk=iphonesimulator*]" = (
					"-framework",
					CoreImage,
				);
				"OTHER_LDFLAGS[sdk=macosx*]" = (
					"-framework",
					CoreImage,
				);
				PRODUCT_BUNDLE_IDENTIFIER = "io.matter-labs.web3swift";
				PRODUCT_NAME = "$(TARGET_NAME:c99extidentifier)";
				SKIP_INSTALL = YES;
				SUPPORTED_PLATFORMS = "macosx iphonesimulator iphoneos";
				SWIFT_VERSION = 5.0;
			};
			name = Release;
		};
		139751BD219AF76D0044D2B0 /* Debug */ = {
			isa = XCBuildConfiguration;
			buildSettings = {
				CLANG_CXX_LANGUAGE_STANDARD = "gnu++14";
				CLANG_CXX_LIBRARY = "libc++";
				CLANG_ENABLE_MODULES = YES;
				CLANG_ENABLE_OBJC_WEAK = YES;
				CODE_SIGN_IDENTITY = "-";
				CODE_SIGN_STYLE = Automatic;
				DEVELOPMENT_TEAM = "";
				"FRAMEWORK_SEARCH_PATHS[sdk=iphoneos*]" = "$(SRCROOT)/Carthage/Build/iOS";
				"FRAMEWORK_SEARCH_PATHS[sdk=iphonesimulator*]" = "$(SRCROOT)/Carthage/Build/iOS";
				"FRAMEWORK_SEARCH_PATHS[sdk=macosx*]" = "$(SRCROOT)/Carthage/Build/Mac";
				GCC_C_LANGUAGE_STANDARD = gnu11;
				IPHONEOS_DEPLOYMENT_TARGET = 12.0;
				LD_RUNPATH_SEARCH_PATHS = (
					"$(inherited)",
					"$(PROJECT_DIR)/Carthage/Build/iOS",
					"@executable_path/../Frameworks",
					"@loader_path/Frameworks",
				);
				MACOSX_DEPLOYMENT_TARGET = 10.11;
				PRODUCT_BUNDLE_IDENTIFIER = "io.matter-labsTests";
				PRODUCT_NAME = "$(TARGET_NAME)";
				PROVISIONING_PROFILE_SPECIFIER = "";
				SUPPORTED_PLATFORMS = "macosx iphonesimulator iphoneos";
				SWIFT_OPTIMIZATION_LEVEL = "-Onone";
				SWIFT_VERSION = 5.0;
				TARGETED_DEVICE_FAMILY = "1,2";
			};
			name = Debug;
		};
		139751BE219AF76D0044D2B0 /* Release */ = {
			isa = XCBuildConfiguration;
			buildSettings = {
				CLANG_CXX_LANGUAGE_STANDARD = "gnu++14";
				CLANG_CXX_LIBRARY = "libc++";
				CLANG_ENABLE_MODULES = YES;
				CLANG_ENABLE_OBJC_WEAK = YES;
				CODE_SIGN_IDENTITY = "-";
				CODE_SIGN_STYLE = Automatic;
				DEVELOPMENT_TEAM = "";
				"FRAMEWORK_SEARCH_PATHS[sdk=iphoneos*]" = "$(SRCROOT)/Carthage/Build/iOS";
				"FRAMEWORK_SEARCH_PATHS[sdk=iphonesimulator*]" = "$(SRCROOT)/Carthage/Build/iOS";
				"FRAMEWORK_SEARCH_PATHS[sdk=macosx*]" = "$(SRCROOT)/Carthage/Build/Mac";
				GCC_C_LANGUAGE_STANDARD = gnu11;
				IPHONEOS_DEPLOYMENT_TARGET = 12.0;
				LD_RUNPATH_SEARCH_PATHS = (
					"$(inherited)",
					"$(PROJECT_DIR)/Carthage/Build/iOS",
					"@executable_path/../Frameworks",
					"@loader_path/Frameworks",
				);
				MACOSX_DEPLOYMENT_TARGET = 10.11;
				PRODUCT_BUNDLE_IDENTIFIER = "io.matter-labsTests";
				PRODUCT_NAME = "$(TARGET_NAME)";
				PROVISIONING_PROFILE_SPECIFIER = "";
				SUPPORTED_PLATFORMS = "macosx iphonesimulator iphoneos";
				SWIFT_VERSION = 5.0;
				TARGETED_DEVICE_FAMILY = "1,2";
				VALIDATE_PRODUCT = YES;
			};
			name = Release;
		};
		13C3389421B6C2DD00F33F5E /* Debug */ = {
			isa = XCBuildConfiguration;
			buildSettings = {
				CLANG_CXX_LANGUAGE_STANDARD = "gnu++14";
				CLANG_CXX_LIBRARY = "libc++";
				CLANG_ENABLE_MODULES = YES;
				CLANG_ENABLE_OBJC_WEAK = YES;
				CODE_SIGN_IDENTITY = "";
				CODE_SIGN_STYLE = Automatic;
				COMBINE_HIDPI_IMAGES = YES;
				DEFINES_MODULE = YES;
				DEVELOPMENT_TEAM = "";
				DYLIB_COMPATIBILITY_VERSION = 1;
				DYLIB_CURRENT_VERSION = 1;
				DYLIB_INSTALL_NAME_BASE = "@rpath";
				FRAMEWORK_VERSION = A;
				GCC_C_LANGUAGE_STANDARD = gnu11;
				GCC_OPTIMIZATION_LEVEL = 3;
				GCC_WARN_UNUSED_FUNCTION = NO;
				HEADER_SEARCH_PATHS = (
					"$(inherited)",
					"$(SRCROOT)/Sources/secp256k1/include",
				);
				INSTALL_PATH = "$(LOCAL_LIBRARY_DIR)/Frameworks";
				IPHONEOS_DEPLOYMENT_TARGET = 12.0;
				LD_RUNPATH_SEARCH_PATHS = (
					"$(inherited)",
					"@executable_path/../Frameworks",
					"@loader_path/Frameworks",
				);
				MACOSX_DEPLOYMENT_TARGET = 10.11;
				PRODUCT_BUNDLE_IDENTIFIER = "io.matter-labs.secp256k1";
				PRODUCT_NAME = "$(TARGET_NAME:c99extidentifier)";
				SKIP_INSTALL = YES;
			};
			name = Debug;
		};
		13C3389521B6C2DD00F33F5E /* Release */ = {
			isa = XCBuildConfiguration;
			buildSettings = {
				CLANG_CXX_LANGUAGE_STANDARD = "gnu++14";
				CLANG_CXX_LIBRARY = "libc++";
				CLANG_ENABLE_MODULES = YES;
				CLANG_ENABLE_OBJC_WEAK = YES;
				CODE_SIGN_IDENTITY = "";
				CODE_SIGN_STYLE = Automatic;
				COMBINE_HIDPI_IMAGES = YES;
				DEFINES_MODULE = YES;
				DEVELOPMENT_TEAM = "";
				DYLIB_COMPATIBILITY_VERSION = 1;
				DYLIB_CURRENT_VERSION = 1;
				DYLIB_INSTALL_NAME_BASE = "@rpath";
				FRAMEWORK_VERSION = A;
				GCC_C_LANGUAGE_STANDARD = gnu11;
				GCC_WARN_UNUSED_FUNCTION = NO;
				HEADER_SEARCH_PATHS = (
					"$(inherited)",
					"$(SRCROOT)/Sources/secp256k1/include",
				);
				INSTALL_PATH = "$(LOCAL_LIBRARY_DIR)/Frameworks";
				IPHONEOS_DEPLOYMENT_TARGET = 12.0;
				LD_RUNPATH_SEARCH_PATHS = (
					"$(inherited)",
					"@executable_path/../Frameworks",
					"@loader_path/Frameworks",
				);
				MACOSX_DEPLOYMENT_TARGET = 10.11;
				PRODUCT_BUNDLE_IDENTIFIER = "io.matter-labs.secp256k1";
				PRODUCT_NAME = "$(TARGET_NAME:c99extidentifier)";
				SKIP_INSTALL = YES;
			};
			name = Release;
		};
/* End XCBuildConfiguration section */

/* Begin XCConfigurationList section */
		1317BCDD218C50D100D6D095 /* Build configuration list for PBXProject "web3swift" */ = {
			isa = XCConfigurationList;
			buildConfigurations = (
				1317BCF5218C50D100D6D095 /* Debug */,
				1317BCF6218C50D100D6D095 /* Release */,
			);
			defaultConfigurationIsVisible = 0;
			defaultConfigurationName = Release;
		};
		1317BCF7218C50D100D6D095 /* Build configuration list for PBXNativeTarget "web3swift" */ = {
			isa = XCConfigurationList;
			buildConfigurations = (
				1317BCF8218C50D100D6D095 /* Debug */,
				1317BCF9218C50D100D6D095 /* Release */,
			);
			defaultConfigurationIsVisible = 0;
			defaultConfigurationName = Release;
		};
		139751BC219AF76D0044D2B0 /* Build configuration list for PBXNativeTarget "Tests" */ = {
			isa = XCConfigurationList;
			buildConfigurations = (
				139751BD219AF76D0044D2B0 /* Debug */,
				139751BE219AF76D0044D2B0 /* Release */,
			);
			defaultConfigurationIsVisible = 0;
			defaultConfigurationName = Release;
		};
		13C3389321B6C2DD00F33F5E /* Build configuration list for PBXNativeTarget "secp256k1" */ = {
			isa = XCConfigurationList;
			buildConfigurations = (
				13C3389421B6C2DD00F33F5E /* Debug */,
				13C3389521B6C2DD00F33F5E /* Release */,
			);
			defaultConfigurationIsVisible = 0;
			defaultConfigurationName = Release;
		};
/* End XCConfigurationList section */
	};
	rootObject = 1317BCDA218C50D100D6D095 /* Project object */;
}<|MERGE_RESOLUTION|>--- conflicted
+++ resolved
@@ -990,11 +990,8 @@
 		E252E68126B542D000717C16 /* localTests */ = {
 			isa = PBXGroup;
 			children = (
-<<<<<<< HEAD
 				5C26D89F27F3725500431EB0 /* EIP1559BlockTests.swift */,
-=======
 				604FA4FE27ECBDC80021108F /* DataConversionTests.swift */,
->>>>>>> f14a1bb1
 				5CF7E8A0276B79290009900F /* web3swiftAdvancedABIv2Tests.swift */,
 				5CF7E89C276B79280009900F /* web3swiftBasicLocalNodeTests.swift */,
 				5CF7E8A1276B79290009900F /* web3swiftEIP67Tests.swift */,
