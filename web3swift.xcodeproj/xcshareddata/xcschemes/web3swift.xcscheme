--- conflicted
+++ resolved
@@ -42,17 +42,10 @@
             default = "YES">
          </TestPlanReference>
          <TestPlanReference
-<<<<<<< HEAD
-            reference = "container:Tests/web3swiftTests/local_tests/LocalTests.xctestplan">
-         </TestPlanReference>
-         <TestPlanReference
-            reference = "container:Tests/web3swiftTests/infura_tests/RemoteTests.xctestplan">
-=======
             reference = "container:Tests/web3swiftTests/localTests/LocalTests.xctestplan">
          </TestPlanReference>
          <TestPlanReference
             reference = "container:Tests/web3swiftTests/remoteTests/RemoteTests.xctestplan">
->>>>>>> beea97d8
          </TestPlanReference>
       </TestPlans>
       <Testables>
